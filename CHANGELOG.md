--- conflicted
+++ resolved
@@ -15,11 +15,8 @@
 ### Fixed
 * [721](https://github.com/dbekaert/RAiDER/pull/721) - Fixed bug mixing station_delay_mean and station_delay_median
 * [715](https://github.com/dbekaert/RAiDER/pull/715) - Fixed the coverage test Github action and a timing issue with raiderCombine
-<<<<<<< HEAD
 * [719](https://github.com/dbekaert/RAiDER/pull/719) - Fixed the automatic switch to HRRR-AK based on bounding box when generic HRRR is specified as the weather model
-=======
 * [720](https://github.com/dbekaert/RAiDER/pull/720) - Bug-fix to properly pass expected `user_title` argument through raiderStats function.
->>>>>>> e9b9a47c
 
 ## [0.5.4]
 ### Changed
