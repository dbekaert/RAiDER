import os
import numpy as np

import RAiDER.utilFcns
from RAiDER.utilFcns import parse_date, parse_time
from RAiDER.constants import _ZREF

def read_date(s):
    '''
    Read and parse an input date or datestring
    '''
    import datetime
    try:
        date1, date2 = [parse_date(d) for d in s.split(',')]
        dateList = [date1 + k*datetime.timdelta(days=1) for k in range((date2 - date1).days+1)]
        return dateList
    except ValueError:
        date = parse_date(s)
        return [date]


def parse_args():
    """Parse command line arguments using argparse."""
    import argparse
    p = argparse.ArgumentParser(formatter_class=argparse.RawDescriptionHelpFormatter,
        description="""
Calculate tropospheric delay from a weather model. 
Usage examples: 
raiderDelay.py --date 20200103 --time 23:00:00 -b 40 -79 39 -78 --model ERA5 --zref 15000 -v
raiderDelay.py --date 20200103 --time 23:00:00 -b 40 -79 39 -78 --model ERA5 --zref 15000 --heightlvs 0 100 200 -v 
""")

    p.add_argument(
        '--date',dest='dateList',
        help="""Fetch weather model data for a given date or date range.
Can be a single date or a comma-separated list of two dates (earlier, later) in the ISO 8601 format
Example accepted formats: 
   YYYYMMDD or
   YYYYMMDD,YYYYMMDD
""",
        type=read_date, required=True)
    p.add_argument(
        '--time', dest = 'time',
        help='''Fetch weather model data at this time of day. 
Example accepted formats: 
   THHMMSS,
   HHMMSS, or
   HH:MM:SS''',
        type=parse_time, required=True)

    # Area
    area = p.add_mutually_exclusive_group(required=True)
    area.add_argument(
        '--area', '-a', nargs=2,default = None,
        help=('GDAL-readable longitude and latitude files to specify the '
              'region over which to calculate delay. Delay will be '
              'calculated at weather model nodes if unspecified'),
        metavar=('LAT', 'LONG'))
    area.add_argument(
        '--BBOX', '-b', nargs=4, dest='bounding_box',
        help="""Bounding box over which to downloaded the weather model, given as N W S E. 
If a bounding box is supplied, the delays will be calculated only at the x/y grid nodes of the 
weather model that is selected. 
""",
        metavar=('N', 'W', 'S', 'E'))
    area.add_argument(
        '--station_file',default = None, type=str, dest='station_file',
        help=('CSV file containing a list of stations, with at least '
              'the columns "Lat" and "Lon"'))

    # Line of sight
    los = p.add_mutually_exclusive_group()
    los.add_argument(
        '--lineofsight', '-l',
        help='GDAL-readable line-of-sight file. If a LOS or statevector' \
             ' file is not specified, will return the Zenith delay',
             metavar='LOS', default=None)
    los.add_argument(
        '--statevectors', '-s', default=None, metavar='SV',
        help=('An ESA orbit file or text file containing state vectors specifying ' \
              'the orbit of the sensor. If a LOS or statevector file is not specified,' \
              ' will return the Zenith delay'))

    # heights
    heights = p.add_mutually_exclusive_group()
    heights.add_argument(
        '--dem', '-d', default=None,
        help="""DEM file. If not specified but lat/lon data is provided, an SRTM DEM will be downloaded.
If no lat/lon data is provided, the weather model grid nodes will be used.
""")
#    heights.add_argument(
#        '--weather_mnodel_nodes', default=False,
#        help='If True, will use the heights of the weather model nodes')
    heights.add_argument(
        '--heightlvs', default=None,
        help=("""If lat/lon data is provided, the weather delay will be 
calculated at each of these heights (must be specified in meters) for the specified area.
If no lat/lon data is provided, the lat/lon locations of the weather 
model grid nodes will be used with the specified height levels.
"""),
        nargs='+', type=float)

    # Weather model
    p.add_argument(
        '--model',
        help="""Weather model product to use. 
Options:
    ERA5 (Default option, global, 30 km spacing)
    HRRR (Continental US only, 3 km spacing)
    MERRA2 ()
    NARR ()
    WRF (requires providing "OUT" and "PLEV" files with the --files argument)
    HDF5 (provided as an HDF5 file, see documentation for details)
""",
        default='ERA-5')
    p.add_argument(
        '--files', nargs='+', type=str,
        help="""
If using WRF model files, list the OUT file and PLEV file separated by a space
If using an HDF5 file, simply provide the filename
""", default=None, metavar="FILES")

    p.add_argument(
        '--weatherModelFileLocation', '-w', dest='wmLoc',
        help='Directory location of/to write weather model files',
        default='weather_files')

    # Height max
    p.add_argument(
        '--zref', '-z',
        help=('Height limit when integrating (meters) '
              '(default: %(default)s)'),
        type=int, default=_ZREF)

    p.add_argument(
        '--outformat', help='Specify GDAL-compatible format if surface delays are requested.',
        default=None)

    p.add_argument('--out', help='Output file directory', default='.')

    p.add_argument('--download_only', action='store_true',dest='download_only', default = False, help='Download weather model only without processing? Default False')

    p.add_argument('--verbose', '-v', action='store_true',dest='verbose', default = False, help='Run in verbose (debug) mode? Default False')

    p.print_usage()

    return p.parse_args(), p


def parseCMD():
    """
    Parse command-line arguments and pass to tropo_delay
    We'll parse arguments and call delay.py.
    """
    from RAiDER.checkArgs import checkArgs
    from RAiDER.delay import tropo_delay

    args, p = parse_args()

    # Argument checking
    los, lats, lons, heights, flag, weather_model, wmLoc, zref, outformat, \
         times, out, download_only, verbose, \
         wetNames, hydroNames= checkArgs(args, p)

    # Loop over each datetime and compute the delay
    for t, wfn, hfn in zip(times, wetNames, hydroNames):
        try:
            (_,_) = tropo_delay(los, lats, lons, heights, flag, weather_model, wmLoc, zref,
<<<<<<< HEAD
               outformat, t, out, download_only, parallel, verbose, wfn, hfn)
=======
               outformat, t, out, download_only, verbose, wfn, hfn)
>>>>>>> edc22063
        except RuntimeError as e:
            print('Date {} failed'.format(t))
            print(e)
            continue
<|MERGE_RESOLUTION|>--- conflicted
+++ resolved
@@ -166,11 +166,7 @@
     for t, wfn, hfn in zip(times, wetNames, hydroNames):
         try:
             (_,_) = tropo_delay(los, lats, lons, heights, flag, weather_model, wmLoc, zref,
-<<<<<<< HEAD
-               outformat, t, out, download_only, parallel, verbose, wfn, hfn)
-=======
                outformat, t, out, download_only, verbose, wfn, hfn)
->>>>>>> edc22063
         except RuntimeError as e:
             print('Date {} failed'.format(t))
             print(e)
