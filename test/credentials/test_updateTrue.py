'''
When update_rc_file is True, the RC file should be:
- updated if it already exists,
- created if it doesn't,
- and for .netrc files, it should ONLY update the set of credentials related to
  the given weather model's API URL.
'''
import pytest

from pathlib import Path
from platform import system
from RAiDER.models import credentials
from test import random_string


@pytest.mark.parametrize(
    'model_name,template',
    [
        (
            'ERA5', (
                'url: https://cds.climate.copernicus.eu/api/v2\n'
                'key: {uid}:{key}\n'
            )
        ),
        (
            'ERA5T', (
                'url: https://cds.climate.copernicus.eu/api/v2\n'
                'key: {uid}:{key}\n'
            )
        ),
        (
            'HRES', (
                '{{\n'
                '    "url"   : "https://api.ecmwf.int/v1",\n'
                '    "key"   : "{key}",\n'
                '    "email" : "{uid}"\n'
                '}}\n'
            )
        ),
        (
            # Simulate a .netrc file with multiple sets of credentials.
            # The ones not for urs.earthdata.nasa.gov should NOT be touched.
            # Indentation is done with TABS, as that is what the netrc package
            # generates.
            'GMAO', (
                'machine example.com\n'
                '	login johndoe\n'
                '	password hunter2\n'
                'machine urs.earthdata.nasa.gov\n'
                '	login {uid}\n'
                '	password {key}\n'
                'machine 127.0.0.1\n'
                '	login bobsmith\n'
                '	password dolphins\n'
            )
        ),
        (
            'MERRA2', (
                'machine example.com\n'
                '	login johndoe\n'
                '	password hunter2\n'
                'machine urs.earthdata.nasa.gov\n'
                '	login {uid}\n'
                '	password {key}\n'
                'machine 127.0.0.1\n'
                '	login bobsmith\n'
                '	password dolphins\n'
            )
        ),
    ]
)
def test_updateTrue(model_name, template):
    # Get the rc file's path
    hidden_ext = '_' if system() == "Windows" else '.'
    rc_filename = credentials.RC_FILENAMES[model_name]
    if rc_filename is None:
        return
    rc_path = Path('./') / (hidden_ext + rc_filename)

    # Give the rc file mock contents
    rc_path.write_text(template.format(uid=random_string(), key=random_string()))

    # Use check_api to update the rc file
    test_uid = random_string()
    test_key = random_string()
    credentials.check_api(model_name, test_uid, test_key, './', update_rc_file=True)

    # Check that the rc file was properly updated
    expected_content = template.format(uid=test_uid, key=test_key)
    actual_content = rc_path.read_text()
    rc_path.unlink()
<<<<<<< HEAD

=======
>>>>>>> 089a7693
    assert expected_content == actual_content, f'{rc_path} was not updated correctly'<|MERGE_RESOLUTION|>--- conflicted
+++ resolved
@@ -89,8 +89,4 @@
     expected_content = template.format(uid=test_uid, key=test_key)
     actual_content = rc_path.read_text()
     rc_path.unlink()
-<<<<<<< HEAD
-
-=======
->>>>>>> 089a7693
     assert expected_content == actual_content, f'{rc_path} was not updated correctly'