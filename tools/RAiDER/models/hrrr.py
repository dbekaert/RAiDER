import datetime
import os
import rioxarray
import xarray

import numpy as np

from herbie import Herbie
import geopandas as gpd
from pathlib import Path
from pyproj import CRS, Transformer
from shapely.geometry import Polygon, box

from RAiDER.utilFcns import round_date, transform_coords, rio_profile, rio_stats
from RAiDER.models.weatherModel import WeatherModel, TIME_RES
from RAiDER.models.model_levels import LEVELS_50_HEIGHTS
from RAiDER.logger import logger


def download_hrrr_file(ll_bounds, DATE, out, model='hrrr', product='nat', fxx=0, verbose=False):
    '''
    Download a HRRR weather model using Herbie

    Args:
        DATE (Python datetime)  - Datetime as a Python datetime. Herbie will automatically return the closest valid time,
                                    which is currently hourly.
        out (string)            - output location as a string
        model (string)          - model can be "hrrr" or "hrrrak"
        product (string)        - 'prs' for pressure levels, 'nat' for native levels
        fxx (int)               - forecast time in hours. Can be up to 48 for 00/06/12/18
        verbose (bool)          - True for extra printout of information

    Returns:
        None, writes data to a netcdf file
    '''
    H = Herbie(
        DATE.strftime('%Y-%m-%d %H:%M'),
        model=model,
        product=product,
        fxx=fxx,
        overwrite=False,
        verbose=True,
        save_dir=Path(os.path.dirname(out)),
    )


    # Iterate through the list of datasets
    try:
        ds_list = H.xarray(":(SPFH|PRES|TMP|HGT):", verbose=verbose)
    except ValueError as E:
        logger.error (E)
        raise ValueError

    ds_out = None

    for ds in ds_list:
        if 'isobaricInhPa' in ds._coord_names:
            ds_out = ds
            coord = 'isobaricInhPa'
            break
        elif 'hybrid' in ds._coord_names:
            ds_out = ds
            coord = 'hybrid'
            break

    # subset the full file by AOI
    x_min, x_max, y_min, y_max = get_bounds_indices(
        ll_bounds,
        ds_out.latitude.to_numpy(),
        ds_out.longitude.to_numpy(),
    )

    # bookkeepping
    ds_out = ds_out.rename({'gh': 'z', coord: 'levels'})
    ny, nx = ds_out['longitude'].shape

    # projection information
    ds_out["proj"] = int()
    for k, v in CRS.from_user_input(ds.herbie.crs).to_cf().items():
        ds_out.proj.attrs[k] = v
    for var in ds_out.data_vars:
        ds_out[var].attrs['grid_mapping'] = 'proj'


    # pull the grid information
    proj = CRS.from_cf(ds_out['proj'].attrs)
    t = Transformer.from_crs(4326, proj, always_xy=True)
    xl, yl = t.transform(ds_out['longitude'].values, ds_out['latitude'].values)
    W, E, S, N = np.nanmin(xl), np.nanmax(xl), np.nanmin(yl), np.nanmax(yl)

    grid_x = 3000 # meters
    grid_y = 3000 # meters
    xs = np.arange(W, E+grid_x/2, grid_x)
    ys = np.arange(S, N+grid_y/2, grid_y)

    ds_out['x'] = xs
    ds_out['y'] = ys

    ds_sub = ds_out.isel(x=slice(x_min, x_max), y=slice(y_min, y_max))
    ds_sub.to_netcdf(out, engine='netcdf4')

    return


def get_bounds_indices(SNWE, lats, lons):
    '''
    Convert SNWE lat/lon bounds to index bounds
    '''
    # Unpack the bounds and find the relevent indices
    S, N, W, E = SNWE

    # Need to account for crossing the international date line
    if W < E:
        m1 = (S <= lats) & (N >= lats) & (W <= lons) & (E >= lons)
    else:
        raise ValueError(
            'Longitude is either flipped or you are crossing the international date line;' +
            'if the latter please give me longitudes from 0-360'
        )

    if np.sum(m1) == 0:
        lons = np.mod(lons, 360)
        W, E = np.mod([W, E], 360)
        m1 = (S <= lats) & (N >= lats) & (W <= lons) & (E >= lons)
        if np.sum(m1) == 0:
            raise RuntimeError('Area of Interest has no overlap with the HRRR model available extent')

    # Y extent
    shp = lats.shape
    m1_y = np.argwhere(np.sum(m1, axis=1) != 0)
    y_min = max(m1_y[0][0], 0)
    y_max = min(m1_y[-1][0], shp[0])
    m1_y = None

    # X extent
    m1_x = np.argwhere(np.sum(m1, axis=0) != 0)
    x_min = max(m1_x[0][0], 0)
    x_max = min(m1_x[-1][0], shp[1])
    m1_x = None
    m1 = None

    return x_min, x_max, y_min, y_max


def load_weather_hrrr(filename):
    '''
    Loads a weather model from a HRRR file
    '''
    # read data from the netcdf file
    ds = xarray.open_dataset(filename, engine='netcdf4')
    # Pull the relevant data from the file
    pl = ds.levels.values
    pres = ds['pres'].values.transpose(1, 2, 0)
    xArr = ds['x'].values
    yArr = ds['y'].values
    lats = ds['latitude'].values
    lons = ds['longitude'].values
    temps = ds['t'].values.transpose(1, 2, 0)
    qs = ds['q'].values.transpose(1, 2, 0)
    geo_hgt = ds['z'].values.transpose(1, 2, 0)

    proj = CRS.from_cf(ds['proj'].attrs)

    lons[lons > 180] -= 360

    # data cube format should be lats,lons,heights
    _xs = np.broadcast_to(xArr[np.newaxis, :, np.newaxis],
                            geo_hgt.shape)
    _ys = np.broadcast_to(yArr[:, np.newaxis, np.newaxis],
                            geo_hgt.shape)

    return _xs, _ys, lons, lats, qs, temps, pres, geo_hgt, proj

HRRR_CONUS_COVERAGE_POLYGON = Polygon(((-125, 21), (-133, 49), (-60, 49), (-72, 21)))
HRRR_AK_COVERAGE_POLYGON = Polygon(((195, 40), (157, 55), (175, 70), (260, 77), (232, 52)))
HRRR_AK_PROJ = CRS.from_string('+proj=stere +ellps=sphere +a=6371229.0 +b=6371229.0 +lat_0=90 +lon_0=225.0 '
                               '+x_0=0.0 +y_0=0.0 +lat_ts=60.0 +no_defs +type=crs')
# Source: https://eric.clst.org/tech/usgeojson/
AK_GEO = gpd.read_file(Path(__file__).parent / 'data' / 'alaska.geojson.zip').geometry.unary_union


class HRRR(WeatherModel):
    def __init__(self):
        # initialize a weather model
        super().__init__()

        self._humidityType = 'q'
        self._model_level_type = 'pl'  # Default, pressure levels are 'pl'
        self._expver = '0001'
        self._classname = 'hrrr'
        self._dataset = 'hrrr'

        self._time_res = TIME_RES[self._dataset.upper()]

        # Tuple of min/max years where data is available.
        self._valid_range = (datetime.datetime(2016, 7, 15), "Present")
        self._lag_time = datetime.timedelta(hours=3)  # Availability lag time in days

        # model constants
        self._k1 = 0.776  # [K/Pa]
        self._k2 = 0.233  # [K/Pa]
        self._k3 = 3.75e3  # [K^2/Pa]

        # 3 km horizontal grid spacing
        self._lat_res = 3. / 111
        self._lon_res = 3. / 111
        self._x_res = 3.
        self._y_res = 3.

        self._Nproc = 1
        self._Name = 'HRRR'
        self._Npl = 0
        self.files = None
        self._bounds = None

        # Projection
        # NOTE: The HRRR projection will get read directly from the downloaded weather model file; however,
        # we also define it here so that the projection can be used without downloading any data. This is
        # used for consistency with the other weather models and allows for some nice features, such as
        # buffering.

        # See https://github.com/blaylockbk/pyBKB_v2/blob/master/demos/HRRR_earthRelative_vs_gridRelative_winds.ipynb and code lower down
        # '262.5:38.5:38.5:38.5 237.280472:1799:3000.00 21.138123:1059:3000.00'
        # 'lov:latin1:latin2:latd lon1:nx:dx lat1:ny:dy'
        # LCC parameters
        lon0 = 262.5
        lat0 = 38.5
        lat1 = 38.5
        lat2 = 38.5
        x0 = 0
        y0 = 0
        earth_radius = 6371229
        p1 = CRS(f'+proj=lcc +lat_1={lat1} +lat_2={lat2} +lat_0={lat0} '\
                 f'+lon_0={lon0} +x_0={x0} +y_0={y0} +a={earth_radius} '\
                 f'+b={earth_radius} +units=m +no_defs')
        self._proj = p1

<<<<<<< HEAD
        self._valid_bounds =  Polygon(((-125, 21), (-133, 49), (-60, 49), (-72, 21)))
        self.setLevelType('ml')


    def setLevelType(self, levelType):
        '''Set the level type to model levels or pressure levels'''
        if levelType in ['ml', 'pl']:
            self._model_level_type = levelType
        else:
            raise RuntimeError(f'Level type {levelType} is not recognized')

        if levelType == 'ml':
            self.__model_levels__()
        else:
            raise NotImplementedError('Pressure levels do not go high enough for HRRR.')


    def __model_levels__(self):
        self._levels  = 50
        self._zlevels = np.flipud(LEVELS_50_HEIGHTS)
=======
        self._valid_bounds = HRRR_CONUS_COVERAGE_POLYGON
>>>>>>> 851cfa89


    def _fetch(self,  out):
        '''
        Fetch weather model data from HRRR
        '''
        self._files = out
        corrected_DT = round_date(self._time, datetime.timedelta(hours=self._time_res))
        self.checkTime(corrected_DT)
        if not corrected_DT == self._time:
            logger.info('Rounded given datetime from  %s to %s', self._time, corrected_DT)

        # HRRR uses 0-360 longitude, so we need to convert the bounds to that
        bounds = self._ll_bounds.copy()
        bounds[2:] = np.mod(bounds[2:], 360)

        hlt = 'prs' if self._model_level_type == 'pl' else 'nat'
        download_hrrr_file(bounds, corrected_DT, out, model='hrrr', product=hlt)


    def load_weather(self, f=None, *args, **kwargs):
        '''
        Load a weather model into a python weatherModel object, from self.files if no
        filename is passed.
        '''
        if f is None:
            f = self.files[0] if isinstance(self.files, list) else self.files


        _xs, _ys, _lons, _lats, qs, temps, pres, geo_hgt, proj = load_weather_hrrr(f)

        # convert geopotential height to geometric height
        self._get_heights(_lats, geo_hgt)

        self._t = temps
        self._q = qs
        self._p = pres
        self._xs = _xs
        self._ys = _ys
        self._lats = _lats
        self._lons = _lons
        self._proj = proj


    def checkValidBounds(self: WeatherModel, ll_bounds: np.ndarray):
        '''
        Checks whether the given bounding box is valid for the HRRR or HRRRAK
        (i.e., intersects with the model domain at all)

        Args:
        ll_bounds : np.ndarray

        Returns:
            The weather model object
        '''
        S, N, W, E = ll_bounds
        aoi = box(W, S, E, N)
        if self._valid_bounds.contains(aoi):
            Mod = self

        elif aoi.intersects(self._valid_bounds):
            Mod = self
            logger.critical('The HRRR weather model extent does not completely cover your AOI!')

        else:
            Mod = HRRRAK()
            # valid bounds are in 0->360 to account for dateline crossing
            W, E = np.mod([W, E], 360)
            aoi  = box(W, S, E, N)
            if Mod._valid_bounds.contains(aoi):
                pass
            elif aoi.intersects(Mod._valid_bounds):
                logger.critical('The HRRR-AK weather model extent does not completely cover your AOI!')

            else:
                raise ValueError('The requested location is unavailable for HRRR')

        return Mod


class HRRRAK(WeatherModel):
    def __init__(self):
        # The HRRR-AK model has a few different parameters than HRRR-CONUS.
        # These will get used if a user requests a bounding box in Alaska
        super().__init__()

        # model constants
        self._k1 = 0.776  # [K/Pa]
        self._k2 = 0.233  # [K/Pa]
        self._k3 = 3.75e3  # [K^2/Pa]

        # 3 km horizontal grid spacing
        self._lat_res = 3. / 111
        self._lon_res = 3. / 111
        self._x_res = 3.
        self._y_res = 3.

        self._Nproc = 1
        self._Npl = 0
        self.files = None
        self._bounds = None

        self._classname = 'hrrrak'
        self._dataset = 'hrrrak'
        self._Name = "HRRR-AK"
        self._time_res = TIME_RES['HRRR-AK']
        self._valid_range = (datetime.datetime(2018, 7, 13), "Present")
        self._lag_time = datetime.timedelta(hours=3)
        self._valid_bounds = HRRR_AK_COVERAGE_POLYGON
        # The projection information gets read directly from the  weather model file but we
        # keep this here for object instantiation.
<<<<<<< HEAD
        self._proj = CRS.from_string(
            '+proj=stere +ellps=sphere +a=6371229.0 +b=6371229.0 +lat_0=90 +lon_0=225.0 ' +
            '+x_0=0.0 +y_0=0.0 +lat_ts=60.0 +no_defs +type=crs'
        )
        self.setLevelType('ml')


    def setLevelType(self, levelType):
        '''Set the level type to model levels or pressure levels'''
        if levelType in ['ml', 'pl']:
            self._model_level_type = levelType
        else:
            raise RuntimeError(f'Level type {levelType} is not recognized')

        if levelType == 'ml':
            self.__model_levels__()
        else:
            raise NotImplementedError('Pressure levels do not go high enough for HRRR.')


    def __model_levels__(self):
        self._levels  = 50
        self._zlevels = np.flipud(LEVELS_50_HEIGHTS)

=======
        self._proj = HRRR_AK_PROJ
>>>>>>> 851cfa89

    def _fetch(self, out):
        bounds = self._ll_bounds.copy()
        bounds[2:] = np.mod(bounds[2:], 360)
        corrected_DT = round_date(self._time, datetime.timedelta(hours=self._time_res))
        self.checkTime(corrected_DT)
        if not corrected_DT == self._time:
            logger.info('Rounded given datetime from {} to {}'.format(self._time, corrected_DT))

        hlt = 'prs' if self._model_level_type == 'pl' else 'nat'
        download_hrrr_file(bounds, corrected_DT, out, model='hrrrak', product=hlt)


    def load_weather(self, f=None, *args, **kwargs):
        if f is None:
            f = self.files[0] if isinstance(self.files, list) else self.files
        _xs, _ys, _lons, _lats, qs, temps, pres, geo_hgt, proj = load_weather_hrrr(f)

        # correct for latitude
        self._get_heights(_lats, geo_hgt)

        self._t = temps
        self._q = qs
        self._p = pres
        self._xs = _xs
        self._ys = _ys
        self._lats = _lats
        self._lons = _lons
        self._proj = proj<|MERGE_RESOLUTION|>--- conflicted
+++ resolved
@@ -15,6 +15,14 @@
 from RAiDER.models.weatherModel import WeatherModel, TIME_RES
 from RAiDER.models.model_levels import LEVELS_50_HEIGHTS
 from RAiDER.logger import logger
+
+
+HRRR_CONUS_COVERAGE_POLYGON = Polygon(((-125, 21), (-133, 49), (-60, 49), (-72, 21)))
+HRRR_AK_COVERAGE_POLYGON = Polygon(((195, 40), (157, 55), (175, 70), (260, 77), (232, 52)))
+HRRR_AK_PROJ = CRS.from_string('+proj=stere +ellps=sphere +a=6371229.0 +b=6371229.0 +lat_0=90 +lon_0=225.0 '
+                               '+x_0=0.0 +y_0=0.0 +lat_ts=60.0 +no_defs +type=crs')
+# Source: https://eric.clst.org/tech/usgeojson/
+AK_GEO = gpd.read_file(Path(__file__).parent / 'data' / 'alaska.geojson.zip').geometry.unary_union
 
 
 def download_hrrr_file(ll_bounds, DATE, out, model='hrrr', product='nat', fxx=0, verbose=False):
@@ -171,12 +179,6 @@
 
     return _xs, _ys, lons, lats, qs, temps, pres, geo_hgt, proj
 
-HRRR_CONUS_COVERAGE_POLYGON = Polygon(((-125, 21), (-133, 49), (-60, 49), (-72, 21)))
-HRRR_AK_COVERAGE_POLYGON = Polygon(((195, 40), (157, 55), (175, 70), (260, 77), (232, 52)))
-HRRR_AK_PROJ = CRS.from_string('+proj=stere +ellps=sphere +a=6371229.0 +b=6371229.0 +lat_0=90 +lon_0=225.0 '
-                               '+x_0=0.0 +y_0=0.0 +lat_ts=60.0 +no_defs +type=crs')
-# Source: https://eric.clst.org/tech/usgeojson/
-AK_GEO = gpd.read_file(Path(__file__).parent / 'data' / 'alaska.geojson.zip').geometry.unary_union
 
 
 class HRRR(WeatherModel):
@@ -230,13 +232,10 @@
         x0 = 0
         y0 = 0
         earth_radius = 6371229
-        p1 = CRS(f'+proj=lcc +lat_1={lat1} +lat_2={lat2} +lat_0={lat0} '\
+        self._proj = CRS(f'+proj=lcc +lat_1={lat1} +lat_2={lat2} +lat_0={lat0} '\
                  f'+lon_0={lon0} +x_0={x0} +y_0={y0} +a={earth_radius} '\
                  f'+b={earth_radius} +units=m +no_defs')
-        self._proj = p1
-
-<<<<<<< HEAD
-        self._valid_bounds =  Polygon(((-125, 21), (-133, 49), (-60, 49), (-72, 21)))
+        self._valid_bounds = HRRR_CONUS_COVERAGE_POLYGON
         self.setLevelType('ml')
 
 
@@ -256,9 +255,6 @@
     def __model_levels__(self):
         self._levels  = 50
         self._zlevels = np.flipud(LEVELS_50_HEIGHTS)
-=======
-        self._valid_bounds = HRRR_CONUS_COVERAGE_POLYGON
->>>>>>> 851cfa89
 
 
     def _fetch(self,  out):
@@ -370,11 +366,7 @@
         self._valid_bounds = HRRR_AK_COVERAGE_POLYGON
         # The projection information gets read directly from the  weather model file but we
         # keep this here for object instantiation.
-<<<<<<< HEAD
-        self._proj = CRS.from_string(
-            '+proj=stere +ellps=sphere +a=6371229.0 +b=6371229.0 +lat_0=90 +lon_0=225.0 ' +
-            '+x_0=0.0 +y_0=0.0 +lat_ts=60.0 +no_defs +type=crs'
-        )
+        self._proj = HRRR_AK_PROJ
         self.setLevelType('ml')
 
 
@@ -395,9 +387,6 @@
         self._levels  = 50
         self._zlevels = np.flipud(LEVELS_50_HEIGHTS)
 
-=======
-        self._proj = HRRR_AK_PROJ
->>>>>>> 851cfa89
 
     def _fetch(self, out):
         bounds = self._ll_bounds.copy()
