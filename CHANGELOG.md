--- conflicted
+++ resolved
@@ -10,12 +10,8 @@
 + Re-work the HRRR weather model to use herbie (https://github.com/blaylockbk/Herbie) for weather model access. HRRR conus and Alaska validation periods are respectively 2016-7-15 and 2018-7-13 onwards.
 + minor bug fixes and unit test updates
 + add log file write location as a top-level command-line option and within Python as a user-specified option
-<<<<<<< HEAD
 + account for grid spacing impact on bounding box before downloading weather model
-=======
-+ account for grid spacing impact on bounding box before downloading weather model 
 + update the GUNW test to account for change in grid spacing on affine transform
->>>>>>> 692dc88e
 
 ## [0.4.3]
 + add unit tests for the hydro and two pieces of wet equation
