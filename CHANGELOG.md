# Changelog

All notable changes to this project will be documented in this file.

The format is based on [Keep a Changelog](https://keepachangelog.com/en/1.0.0/),
and this project adheres to [PEP 440](https://www.python.org/dev/peps/pep-0440/)
and uses [Semantic Versioning](https://semver.org/spec/v2.0.0.html).

+ Add assert statement to raise error if the delay cube for each SAR date in a GUNW IFG is not written 

##[0.4.2]

### New/Updated Features
+ `calcDelaysGUNW` allows processing with any supported weather model as listed in [`RAiDER.models.allowed.ALLOWED_MODELS`](https://github.com/dbekaert/RAiDER/blob/dev/tools/RAiDER/models/allowed.py).
<<<<<<< HEAD
+ Added function to look for weather model API credentials [RAIDER/tools/models/credentials.py] RC hidden file, and creates it if it does not exists [#483] 
Added api_key and api_uid to `calcDelaysGUNW` args, to allow passing API credentials 
=======
+ Removed NCMR removed from supported model list till re-tested 

>>>>>>> dc795702

## [0.4.1]

### New/Updated Features
+ Reorder target points for intersection
+ Use exact coordinates of DEM to interpolate heights to target lat/lons
+ Support DEM interpolation to station file
+ Implement end-to-end test for intersection of cube with lat/lon files
+ Implement end-to-end test for calculation at stations delay
+ Update AOI to store the output directory so DEM is written to right place
+ `calcDelaysGUNW` will optionally download a GUNW product from AWS S3, process it, and upload a new version of the GUNW product in-place with the tropospheric correction layers added so that RAiDER can be used in ARIA GUNW production via HyP3. **Importantly**, tropospheric correction of GUNW products is still being activitely developed; this workflow, as well as the correction itself, is subject to change.

### Fixed
+ Package data is more explicitly handled so that it is included in the conda-forge build; see [#467](https://github.com/dbekaert/RAiDER/pull/467)

## [0.4.0]

Adding of new GUNW support to RAiDER. This is an interface delivery allowing for subsequent integration into HYP3 (input/output parsing is not expected to change; computed data is not yet verified). 

### New/Updated Features
+ Working GUNW entry point in workflow for raider.py
+ Ability to parse a GUNW to workflows from which all required RAiDER information is extracted (e.g. dates, UTC, orbit, bbox, look direction, wavelength) with an option to specify weather model (those already supported by RAiDER) and ability to squeeze in the derived output into the original GUNW product.
+ Delays for GUNW are calculated in RAiDER using the ray-tracing option specifying bbox (GUNW driven), a hardcoded lateral posting (0.05º for HRRR and 0.1º for others),  fixed vertical height levels, using an different orbit file for  secondary and master. 
     - The hard-coded heights and posting will be refined per model and to ensure stitching abilities in ARIA-tools.
     - The orbit should be refined to not change between secondary and reference to avoid issues. See https://github.com/dbekaert/RAiDER/discussions/435#discussioncomment-4392665 
+ Bug fix for raider.py "date" input argument when multiple dates are requested (i.e. support of requesting two dates or two dates with a sampling).  
+ Add unit test for date input argument checking (single day, two dates, two dates with samples)
+ Write the diagnostic weather model files to the 'output_directory' rather than PWD
+ Fix for incorrectly written hard-cored projection embedded in the computed output data
+ Allow for multiple orbits files/dates to be used for slant:projection
+ correctly pass llh to lla_to_ecef function for slant:projection 
    ++ verified this doesnt change anything
+ removed deprecated ray projection functionality
+ added 1º buffer for zenith and projected (already done for ray tracing)
+ differential delay is rounded to model-dependent nearest hour
+ version 1c hardcoded into the updated GUNW 

### Added dependencies for:
+ sentinelof: used to fetch the orbit for GUNW 
+ rioxarray: used for reading rasters with xarray

### Not implemented / supported in this release### Not implemented / supported in this release
+ no temporal interpolation 
+ no refined model specific hardcoded spacing and heights
+ no ability for single orbit Interferometric calculation 
+ no verification of results

## [0.3.1]
Fixes some missing imports and typing statements

## [0.3.0]
RAiDER package was refactored to expose the main functionality as a Python library, including the `prepareWeatherModel`
and `tropo_delay` functions, as well as anciliarry functions needed for defining AOIs, look vectors, etc.

### New/Updated Features
+ Python library access to main functions for accessing weather model data and calculating delays
+ Slant delay calculation through projection is supported for cubes with orbit files
+ Upgrade dem-stitcher to [`>=2.3.1`](https://github.com/ACCESS-Cloud-Based-InSAR/dem-stitcher/blob/dev/CHANGELOG.md#231) so that the updated urls for the GLO-30 DEM are used.
+ `raider.py ++calcDelaysGUNW GUNWFILE` is enabled as a placeholder only.
+ Upgraded ISCE3 to `>=v0.9.0` to fix a conda build issue as described in [#425](https://github.com/dbekaert/RAiDER/issues/425)
+ Allow user to specify --download_only or download_only=True in the configure file
+ Added documentation for the Python library interface.
+ Added some unit tests.
+ Fixed some bugs and tweaked the CLI.
+ Added unit tests, docstrings, initial API reference
+ __main__ file to allow calls to different functionality. `raider.py ++process downloadGNSS ...` can now perform the functionality of `raiderDownloadGNSS.py ...



## [0.2.0]

RAiDER package was refactored to use a configure file (yaml) to parse parameters. In addition, ocker container images
are provided with all the necessary dependencies pre-installed. Various models were tested for consistency
(others were disabled for the time being) with propagation delays computation support for zenith, and slant through
ray-tracing using orbit file. Modules were restructured for computational performance improvement.

This release is the initial release to the NISAR ADT for supporting the generation of the stratospheric ancillary
correction using HRES model.

### New/Updated Features
+ Supported for models (verified)
   - ECWMF: HRES, ERA5, and ERA5T access verified and tested
   - NASA GSFC: GMAO access fix for PYDAP changes
   - NOAA: HRRR access through AWS S3 bucket (using [Herbie](https://github.com/blaylockbk/Herbie)) and correction on
     incorrect loading of the pressure.
   - NCMR: not tested
   - Other models are currently disabled (MERRA-2, WRF, ERA-I)
+ Two flavors for computing propagation delays
   - Zenith delays
   - Slant delays through ray-tracing (supported through orbit file)
+ Refactoring and computational improvements for delay computation
   - Better organized for individual function calls
+ When using a pre-existing weather model file, raise a warning instead of an error when the existing weather model
  doesn't cover the entire AOI.
+ Support for delay outputs at
   - 2D coordinate list (x,y) for a user-defined height or at topographic height
   - 2D grid at user-specified output sampling (x,y) and coordinate projection for a user-defined height or by default
     at topographic height
   - 3D cube at weather model grid notes or at user-specified output sampling (x,y,z) and coordinate projection
+  Docker container images are provided with all the necessary dependencies pre-installed. See: <https://github.com/dbekaert/RAiDER/#using-the-docker-image>
+ CLI has changed from `raiderDelay.py` to `raider.py` with options provided through configure file (yaml format).
+ Unit testing for slant ray-tracing
+ RAiDER-Docs documentation updated for changes in RAiDER package

### Not implemented / supported in this release
+ Custom DEMs
+ Pypi (`pip install` capability)
+ Slant delays without an orbit file (e.g. own 2D or 3D LOS files)
+ Conventional slant delays with projection from zenith (e.g. orbit, 2D or 3D LOS files)
+ GUNW product input/output
+ Complete unit test coverage
+ Detailed API documentation
+ Accessing RAiDER as a Python Library.

### Contributors
- Jeremy Maurer
- Brett Buzzanga
- Piyush Agram - _(Descartes Labs)_
- Joseph Kennedy
- Matthew Licari
- David Bekaert

## [0.1.0]

RAiDER release for initial conda channel

### Updates and highlights

+ Zenith and Conventional slant delays on 3D cube
+ intersect with topography to get raster delays
+ initial conda release
+ Bug fixes
+ dem-stitcher for handling dem conversion to ellipsoidal heights

### Contributors

David Bekaert
Jeremy Maurer
Nate Kean

## [0.0.2]

### RAiDER pre-release in support of NISAR troposphere working group
This release includes features in support of the NISAR tropospheric working group recommendations in June 2021. Salient
features include full capabilities for statistical analysis of GNSS ZTD and comparison with weather model ZTD, addition
of the NCMR weather model from ISRO, and unit test suite update.

### Pre-release
- GMAO, MERRA-2, ECMWF - ERA-5, ERA-5T, HRES, HRRR, and NCMR all working models
- Fixed height levels for weather model calculations
- Update tools for statistical analysis and plotting of weather model and GNSS zenith delays
- Unit test suite additions
- Bug fixes

### Team contributions:
David Bekaert
Yang Lei
Simran Sangha
Jeremy Maurer
Charlie Marshak
Brett Buzzanga

## [0.0.1]

### RAiDER pre-release in support of AGU work
This release includes the features in support of the team's 2020 AGU presentation. Salient features include model
download, GNSS ZTD download, ZTD delay calculation at GNSS locations, statistical analysis of the GNSS and model ZTD.
Slant delay and large scale processing in ongoing development.

### Pre-release
- Concurrent download option (tested for GMAO, HRES, ERA5)
- Include download and reader support for historic GMAO (2014-2-20 to 2017-12-01), not support in OpenDap (post 2017-12-01).
- Add support for historic HRES data with 91 model levels (pre-2013-6-26)
- Tools to merge RAiDER GNSS delay files, intersection with GNSS downloaded delays, residual computation
- Ability to re-plot grid analysis on statsPlot without need to re-run analysis.
- Clean up of stats class plotting
- Bug fixes

### Team contributions
Jeremy Maurer
Yang Lei
Simran Sangha
David Bekaert
Brett Buzzanga


## [0.0.0]

### First RAiDER pre-release
Predominant to be used for model download in support of upcoming statistical analysis for NISAR tropospheric noise working group.
Delay calculation and stats class in ongoing development.

### Pre-release
- Download support for HRRR, GMAO, HRES, ERA5, ERAT, MERRA2
- compatible readers for HRRR, GMAO, HRES, ERA5, ERAT, MERRA2, NCUM
- Zenith delay support and draft version for ray-tracing
- support for radar-coordinates, geo-coordinates, native model, and station nodes
- Stats class with GNSS download from UNR
- Stats class for performance evaluation (variogram, correlation, std, bias) with plotting
- Model documentation and first cut of sample Jupyter notebooks

### Team contributions
Jeremy Maurer
Raymond Hogenson
Yang Lei
Rohan Weeden
Simran Sangha
Heresh Fattahi
David Bekaert<|MERGE_RESOLUTION|>--- conflicted
+++ resolved
@@ -12,13 +12,8 @@
 
 ### New/Updated Features
 + `calcDelaysGUNW` allows processing with any supported weather model as listed in [`RAiDER.models.allowed.ALLOWED_MODELS`](https://github.com/dbekaert/RAiDER/blob/dev/tools/RAiDER/models/allowed.py).
-<<<<<<< HEAD
-+ Added function to look for weather model API credentials [RAIDER/tools/models/credentials.py] RC hidden file, and creates it if it does not exists [#483] 
-Added api_key and api_uid to `calcDelaysGUNW` args, to allow passing API credentials 
-=======
 + Removed NCMR removed from supported model list till re-tested 
 
->>>>>>> dc795702
 
 ## [0.4.1]
 
