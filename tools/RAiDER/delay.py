# ~~~~~~~~~~~~~~~~~~~~~~~~~~~~~~~~~~~~~~~~~~~~~~~~~~~~~~~~~~~~~~~~~~~~~~
#
# Author: Jeremy Maurer, Raymond Hogenson, David Bekaert & Yang Lei
# Copyright 2019, by the California Institute of Technology. ALL RIGHTS
# RESERVED. United States Government Sponsorship acknowledged.
#
# ~~~~~~~~~~~~~~~~~~~~~~~~~~~~~~~~~~~~~~~~~~~~~~~~~~~~~~~~~~~~~~~~~~~~~~~
import os

import datetime
import h5py
import numpy as np
import xarray
from netCDF4 import Dataset
from pyproj import CRS, Transformer
from scipy.interpolate import RegularGridInterpolator as Interpolator

from RAiDER.constants import _STEP
from RAiDER.delayFcns import (
    getInterpolators,
    calculate_start_points,
    get_delays,
)
from RAiDER.dem import getHeights
from RAiDER.logger import logger
from RAiDER.llreader import BoundingBox
from RAiDER.losreader import Zenith, Conventional, Raytracing
from RAiDER.processWM import prepareWeatherModel
from RAiDER.utilFcns import (
    writeDelays, projectDelays, writePnts2HDF5,
    lla2ecef, transform_bbox, clip_bbox,
)


def tropo_delay(dt, wf, hf, args):
    """
    raiderDelay main function.

    Parameterss
    ----------
    args: dict  Parameters and inputs needed for processing,
                containing the following key-value pairs:

        los     - tuple, Zenith class object, ('los', 2-band los file), or ('sv', orbit_file)
        lats    - ndarray or str
        lons    - ndarray or str
        heights - see checkArgs for format
        weather_model   - type of weather model to use
        wmLoc   - Directory containing weather model files
        zref    - max integration height
        outformat       - File format to use for raster outputs
        time    - list of datetimes to calculate delays
        download_only   - Only download the raw weather model data and exit
        wetFilename     -
        hydroFilename   -
        pnts_file       - Input a points file from previous run
        verbose - verbose printing
    """
    # unpacking the dictionairy
    wetFilename = wf
    hydroFilename = hf

    los = args['los']
<<<<<<< HEAD
    lats = args['lats']
    lons = args['lons']
    ll_bounds = args['bounding_box']
    heights = args['dem']
    flag = args['flag']
=======
    ll_bounds = args['bounding_box']
    heights = args['dem']
>>>>>>> 8d00db11
    weather_model = args['weather_model']
    wmLoc = args['weather_model_directory']
    zref = args['zref']
    outformat = args['raster_format']
    download_only = False
    verbose = args['verbose']
    aoi = args['aoi']
    
    # logging
    logger.debug('Starting to run the weather model calculation')
    logger.debug('Time type: {}'.format(type(dt)))
    logger.debug('Time: {}'.format(dt.strftime('%Y%m%d')))
    logger.debug('Max integration height is {:1.1f} m'.format(zref))

    ###########################################################
    # weather model calculation
    delayType = ["Zenith" if los is Zenith else "LOS"]

    logger.debug('Beginning weather model pre-processing')
    logger.debug('Download-only is {}'.format(download_only))

    if ll_bounds is None:
        ll_bounds = aoi.bounds()

    weather_model_file = prepareWeatherModel(
        weather_model,
        dt,
        wmLoc=wmLoc,
        ll_bounds=ll_bounds,
        zref=zref,
        download_only=download_only,
        makePlots=verbose,
    )

<<<<<<< HEAD
    if download_only:
        return None, None
    elif args['useWeatherNodes']:
        if heights[0] == 'lvs':
=======
    if aoi.type() == 'bounding_box':
        if args['height_levels'] is not None:
>>>>>>> 8d00db11
            # compute delays at the correct levels
            ds = xarray.load_dataset(weather_model_file)
            ds['wet_total'] = ds['wet_total'].interp(z=args['height_levels'])
            ds['hydro_total'] = ds['hydro_total'].interp(z=args['height_levels'])
        else:
            logger.debug(
                'Only Zenith delays at the weather model nodes '
                'are requested, so I am exiting now. Delays have '
                'been written to the weather model file; see '
                '{}'.format(weather_model_file)
            )
        return None, None

    ###########################################################
    # Load the downloaded model file
    ds = xarray.load_dataset(weather_model_file)
    try:
        wm_proj = ds['CRS']
    except:
        print("WARNING: I can't find a CRS in the weather model file, so I will assume you are using WGS84")
        wm_proj = 4326
    ####################################################################

    ####################################################################
    # Calculate delays
    if isinstance(los, (Zenith, Conventional)):
        # Start actual processing here
        logger.debug("Beginning DEM calculation")
        # Lats, Lons will be translated from file to array here if needed
<<<<<<< HEAD
        lats, lons, hgts = getHeights(ll_bounds, heights, args['useWeatherNodes'])
        logger.debug(
            'DEM height range for the queried region is %.2f-%.2f m',
            np.nanmin(hgts), np.nanmax(hgts)
        )
=======

        # read lats/lons
        lats, lons = aoi.readLL()
        hgts = aoi.readZ()

>>>>>>> 8d00db11
        los.setPoints(lats, lons, hgts)

        # Transform query points if needed
        pnt_proj = CRS.from_epsg(4326)
        if wm_proj != pnt_proj:
            pnts = transformPoints(
                lats,
                lons,
                hgts,
                pnt_proj,
                wm_proj
            )
        else:
            # interpolators require y, x, z
            pnts = np.stack([lats, lons, hgts], axis=-1)

        # either way I'll need the ZTD
        ifWet, ifHydro = getInterpolators(weather_model_file, 'total')
        wetDelay = ifWet(pnts)
        hydroDelay = ifHydro(pnts)

        # return the delays (ZTD or STD)
        wetDelay = los(wetDelay)
        hydroDelay = los(hydroDelay)

    elif isinstance(los, Raytracing):
        raise NotImplementedError
    else:
        raise ValueError("Unknown operation type")

    del ds  # cleanup

    ###########################################################
    # Write the delays to file
    # Different options depending on the inputs

    if heights[0] == 'lvs':
        outName = wetFilename[0].replace('wet', 'delays')
        writeDelays(
            aoi.type(),
            wetDelay,
            hydroDelay,
            lats,
            lons,
            outName,
            zlevels=hgts,
            outformat=outformat,
            delayType=delayType
        )
        logger.info('Finished writing data to %s', outName)

    else:
        if not isinstance(wetFilename, str):
            wetFilename = wetFilename[0]
            hydroFilename = hydroFilename[0]

        writeDelays(aoi.type(), wetDelay, hydroDelay, lats, lons,
                    wetFilename, hydroFilename, outformat=outformat,
                    proj=None, gt=None, ndv=0.)
        logger.info('Finished writing data to %s', wetFilename)

    return wetDelay, hydroDelay

def tropo_delay_cube(args):
    """
    raiderDelay cube generation function.
    Parameters
    ----------
    ll_bounds       - Lat/Lon bbox
    heights         - Height levels for output cube
    weather_model   - Type of weather model to use
    wmLoc           - Directory containing weather model files
    zref            - max integration height
    spacinginm      - output cube spacing in meters
    crs             - output cube pyproj crs
    out             - output directory
    outformat       - File format to use for raster outputs
    time            - Datetime to calculate delay
    filename        - Output filename
    verbose         - Verbose printing
    """

    # logging
    logger.debug('Starting to run the weather model cube calculation')
    logger.debug(f'Time: {args["time"]}')
    logger.debug(f'Output height range is {min(args["heights"])} to {max(args["heights"])}')
    logger.debug(f'Max integration height is {args["zref"]:1.1f} m')
    logger.debug(f'Output cube projection is {args["crs"].to_wkt()}')
    logger.debug(f'Output cube spacing is {args["spacinginm"]} m')

    # We are using zenith model only for now
    logger.debug('Beginning weather model pre-processing')

    weather_model_file = prepareWeatherModel(
        args["weather_model"],
        args["time"],
        wmLoc=args["wmLoc"],
        lats=args["ll_bounds"][:2],
        lons=args["ll_bounds"][2:],
        zref=args["zref"],
        makePlots=args["verbose"],
    )

    # Determine the output grid extent here
    wesn = args["ll_bounds"][2:] + args["ll_bounds"][:2]
    out_snwe = transform_bbox(
        wesn, src_crs=4326, dest_crs=args["crs"]
    )

    # Clip output grid to multiples of spacing
    # If output is desired in degrees
    if args["crs"].axis_info[0].unit_name == "degree":
        spacing = args["spacinginm"]/ 1.0e5
        out_snwe = clip_bbox(out_snwe, spacing)
    else:
        spacing = args["spacinginm"]
        out_snwe = clip_bbox(out_snwe, spacing)

    # Load downloaded weather model file to get projection info
    ds = xarray.load_dataset(weather_model_file)
    try:
        wm_proj = ds["CRS"]
    except:
        print("WARNING: I can't find a CRS in the weather model file, so I will assume you are using WGS84")
        wm_proj = CRS.from_epsg(4326)
    ds.close()

    # Get ZTD interpolators
    ifWet, ifHydro = getInterpolators(weather_model_file, "total")

    # Output grid points - North up grid
    zpts = np.array(args["heights"])
    xpts = np.arange(out_snwe[2], out_snwe[3] + spacing, spacing)
    ypts =np.arange(out_snwe[1], out_snwe[0] - spacing, -spacing)

    # Build zenith delay cube
    wetDelay, hydroDelay =build_cube(
        xpts, ypts, zpts,
        wm_proj, args["crs"],
        [ifWet, ifHydro])

    # Write output file
    # Modify this as needed for NISAR / other projects
    ds = xarray.Dataset(
        data_vars=dict(
            wet=(["z", "y", "x"],
                 wetDelay,
                 {"units" : "m",
                  "description": "wet zenith delay",
                  "grid_mapping": "cube_projection",
                 }),
            hydro=(["z", "y", "x"],
                   hydroDelay,
                   {"units": "m",
                    "description": "hydrostatic zenith delay",
                    "grid_mapping": "cube_projection",
                   }),
        ),
        coords=dict(
            x=(["x"], xpts),
            y=(["y"], ypts),
            z=(["z"], zpts),
        ),
        attrs=dict(
            Conventions="CF-1.7",
            title="RAiDER geo cube",
            source=os.path.basename(weather_model_file),
            history=str(datetime.datetime.utcnow()) + " RAiDER",
            description="RAiDER geo cube",
            reference_time=str(args["time"]),
        ),
    )

    # Write projection system mapping
    ds["cube_projection"] = int()
    for k, v in args["crs"].to_cf().items():
        ds.cube_projection.attrs[k] = v

    # Write z-axis information
    ds.z.attrs["axis"] = "Z"
    ds.z.attrs["units"] = "m"
    ds.z.attrs["description"] = "height above ellipsoid"

    # If in degrees
    if args["crs"].axis_info[0].unit_name == "degree":
        ds.y.attrs["units"] = "degrees_north"
        ds.y.attrs["standard_name"] = "latitude"
        ds.y.attrs["long_name"] = "latitude"

        ds.x.attrs["units"] = "degrees_east"
        ds.x.attrs["standard_name"] = "longitude"
        ds.x.attrs["long_name"] = "longitude"

    else:
        ds.y.attrs["axis"] = "Y"
        ds.y.attrs["standard_name"] = "projection_y_coordinate"
        ds.y.attrs["long_name"] = "y-coordinate in projected coordinate system"
        ds.y.attrs["units"] = "m"

        ds.x.attrs["axis"] = "X"
        ds.x.attrs["standard_name"] = "projection_x_coordinate"
        ds.x.attrs["long_name"] = "x-coordinate in projected coordinate system"
        ds.x.attrs["units"] = "m"

    ds.to_netcdf(args["filename"], mode="w")


def checkQueryPntsFile(pnts_file, query_shape):
    '''
    Check whether the query points file exists, and if it
    does, check that the shapes are all consistent
    '''
    write_flag = True
    if os.path.exists(pnts_file):
        # Check whether the number of points is consistent with the new inputs
        with h5py.File(pnts_file, 'r') as f:
            if query_shape == tuple(f['lon'].attrs['Shape']):
                write_flag = False

    return write_flag


def transformPoints(lats, lons, hgts, old_proj, new_proj):
    '''
    Transform lat/lon/hgt data to an array of points in a new
    projection

    Parameters
    ----------
    lats - WGS-84 latitude (EPSG: 4326)
    lons - ditto for longitude
    hgts - Ellipsoidal height in meters
    old_proj - the original projection of the points
    new_proj - the new projection in which to return the points

    Returns
    -------
    the array of query points in the weather model coordinate system
    '''
    t = Transformer.from_crs(old_proj, new_proj)
    return np.stack(t.transform(lats, lons, hgts), axis=-1).T


def build_cube(xpts, ypts, zpts, model_crs, pts_crs, interpolators):
    """
    Iterate over interpolators and build a cube
    """
    # Create a regular 2D grid
    xx, yy = np.meshgrid(xpts, ypts)

    # Output arrays
    outputArrs = [np.zeros((zpts.size, ypts.size, xpts.size))
                  for mm in range(len(interpolators))]

    # Loop over heights and compute delays
    for ii, ht in enumerate(zpts):
        # pts is in weather model system
        if model_crs != pts_crs:
            pts = transformPoints(
                yy, xx, np.full(yy.shape, ht),
                pts_crs, model_crs
            )
        else:
            pts = np.stack([yy, xx, np.full(yy.shape, ht)], axis=-1)

        for mm, intp in enumerate(interpolators):
            outputArrs[mm][ii,...] = intp(pts)

    return outputArrs<|MERGE_RESOLUTION|>--- conflicted
+++ resolved
@@ -61,16 +61,8 @@
     hydroFilename = hf
 
     los = args['los']
-<<<<<<< HEAD
-    lats = args['lats']
-    lons = args['lons']
     ll_bounds = args['bounding_box']
     heights = args['dem']
-    flag = args['flag']
-=======
-    ll_bounds = args['bounding_box']
-    heights = args['dem']
->>>>>>> 8d00db11
     weather_model = args['weather_model']
     wmLoc = args['weather_model_directory']
     zref = args['zref']
@@ -105,15 +97,8 @@
         makePlots=verbose,
     )
 
-<<<<<<< HEAD
-    if download_only:
-        return None, None
-    elif args['useWeatherNodes']:
-        if heights[0] == 'lvs':
-=======
     if aoi.type() == 'bounding_box':
         if args['height_levels'] is not None:
->>>>>>> 8d00db11
             # compute delays at the correct levels
             ds = xarray.load_dataset(weather_model_file)
             ds['wet_total'] = ds['wet_total'].interp(z=args['height_levels'])
@@ -143,19 +128,11 @@
         # Start actual processing here
         logger.debug("Beginning DEM calculation")
         # Lats, Lons will be translated from file to array here if needed
-<<<<<<< HEAD
-        lats, lons, hgts = getHeights(ll_bounds, heights, args['useWeatherNodes'])
-        logger.debug(
-            'DEM height range for the queried region is %.2f-%.2f m',
-            np.nanmin(hgts), np.nanmax(hgts)
-        )
-=======
 
         # read lats/lons
         lats, lons = aoi.readLL()
         hgts = aoi.readZ()
 
->>>>>>> 8d00db11
         los.setPoints(lats, lons, hgts)
 
         # Transform query points if needed
