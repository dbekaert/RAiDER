--- conflicted
+++ resolved
@@ -8,19 +8,13 @@
 
 ## [Unreleased]
 ### Added
-* [650](https://github.com/dbekaert/RAiDER/pull/650) - add automatic code formatting
+* [650](https://github.com/dbekaert/RAiDER/pull/650) - Added automatic code formatting.
 ### Changed
-<<<<<<< HEAD
+* [627](https://github.com/dbekaert/RAiDER/pull/627) - Made Python datetimes timezone-aware and add unit tests and bug fixes.
 * [651](https://github.com/dbekaert/RAiDER/pull/651) - Removed use of deprecated argument to `pandas.read_csv`.
-* [651](https://github.com/dbekaert/RAiDER/pull/651) - Removed use of deprecated argument to `pandas.read_csv`.
-* [627](https://github.com/dbekaert/RAiDER/pull/627) - Make Python datetimes timezone-aware and add unit tests and bug fixes
-=======
 * [657](https://github.com/dbekaert/RAiDER/pull/657) - Fixed a few typos in `README.md`.
-* [651](https://github.com/dbekaert/RAiDER/pull/651) - Removed use of deprecated argument to `pandas.read_csv`.
-* [627](https://github.com/dbekaert/RAiDER/pull/627) - Made Python datetimes timezone-aware and add unit tests and bug fixes.
+* [661](https://github.com/dbekaert/RAiDER/pull/661) - Fixed bug in raiderDownloadGNSS, removed call to scipy.sum, and added unit tests.
 * [662](https://github.com/dbekaert/RAiDER/pull/662) - Ensures dem-stitcher to be >= v2.5.6, which updates the url for reading the Geoid EGM 2008.
-* [661](https://github.com/dbekaert/RAiDER/pull/661) - Fix bug in raiderDownloadGNSS, remove call to scipy.sum, and add unit tests
->>>>>>> 4c413ad7
 
 ## [0.5.1]
 ### Changed
