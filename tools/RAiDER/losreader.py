--- conflicted
+++ resolved
@@ -150,8 +150,6 @@
             vy.append(vy_)
             vz.append(vz_)
     return [np.array(a) for a in [t,x,y,z, vx,vy, vz]]
-<<<<<<< HEAD
-=======
 
 
 def read_ESA_Orbit_file(filename):
@@ -184,7 +182,6 @@
         vz[i]= float(st[9].text)
 
     return [t, x, y, z, vx, vy, vz]
->>>>>>> e5fdc0d4
 
 
 def read_ESA_Orbit_file(filename):
