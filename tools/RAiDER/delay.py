--- conflicted
+++ resolved
@@ -157,13 +157,7 @@
     if download_only:
         return None, None
 
-<<<<<<< HEAD
-
     pnts_file = os.path.join('geom', 'query_points.h5')
-=======
-    pnts_file = os.path.join('geom', 'query_points.h5')
-
->>>>>>> fc4c6d19
     if not os.path.exists(pnts_file):
         # Pull the DEM.
         if verbose:
@@ -192,8 +186,4 @@
                 outformat, wetFilename, hydroFilename,
                 proj = None, gt = None, ndv = 0.)
 
-    return wetDelay, hydroDelay
-<<<<<<< HEAD
-
-=======
->>>>>>> fc4c6d19
+    return wetDelay, hydroDelay