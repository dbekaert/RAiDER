# Changelog

All notable changes to this project will be documented in this file.

The format is based on [Keep a Changelog](https://keepachangelog.com/en/1.0.0/),
and this project adheres to [PEP 440](https://www.python.org/dev/peps/pep-0440/)
and uses [Semantic Versioning](https://semver.org/spec/v2.0.0.html).

## [Unreleased]
### Changed
<<<<<<< HEAD
* [651](https://github.com/dbekaert/RAiDER/pull/651) Removed use of deprecated argument to `pandas.read_csv`.
### Fixed
* [648](https://github.com/dbekaert/RAiDER/issues/648) - Fixed opaque error message if a GUNW file is not produced while HyP3 independently against a previous INSAR_ISCE.
* [627](https://github.com/dbekaert/RAiDER/pull/627) Make Python datetimes timezone-aware and add unit tests and bug fixes
=======
* [657](https://github.com/dbekaert/RAiDER/pull/657) - Fixed a few typos in `README.md`.
* [651](https://github.com/dbekaert/RAiDER/pull/651) - Removed use of deprecated argument to `pandas.read_csv`.
* [627](https://github.com/dbekaert/RAiDER/pull/627) - Made Python datetimes timezone-aware and add unit tests and bug fixes.
* [662](https://github.com/dbekaert/RAiDER/pull/662) - Ensures dem-stitcher to be >= v2.5.6, which updates the url for reading the Geoid EGM 2008.
* [661](https://github.com/dbekaert/RAiDER/pull/661) - Fix bug in raiderDownloadGNSS, remove call to scipy.sum, and add unit tests
>>>>>>> 4c413ad7

## [0.5.1]
### Changed
* Use hyp3-lib v3* to download orbits to be able to distribute load across ESA and ASF. Can be easily swapped out for `sentineleof` in future release.

## [0.5.0]
### Added
* A `--input-bucket-prefix` argument to `calcDelaysGUNW` which will allow RAiDER to process ARIA GUNW products under one prefix and upload the final products to another prefix provided by the `--bucket-prefix` argument.
### Fixed
* [613](https://github.com/dbekaert/RAiDER/issues/613) - ensure NASA Earthdata credentials for downloading orbits from ASF
* [634](https://github.com/dbekaert/RAiDER/issues/634) - download orbits from ASF before trying ESA
* [630](https://github.com/dbekaert/RAiDER/pull/630) - use correct model name so (hrrr-ak) in azimuth_timing_grid
* [620](https://github.com/dbekaert/RAiDER/issues/620) - Fix MERRA-2 access because API was updated


## [0.4.7]
### Fixed
* [617](https://github.com/dbekaert/RAiDER/issues/617) - RAiDER created `.netrc` is too permissive
* [622](https://github.com/dbekaert/RAiDER/issues/617) - RAiDER's call to sentineleof needs to have missions and times have same length.

## [0.4.6]

### Added
* Added check for intermediate grid creation in _get_delays_on_cube
* Adds an `s1_orbits.py` module which includes:
  * `get_orbits_from_slc_ids` to download the associated orbit files for a list of Sentinel-1 SLC IDs
  * `ensure_orbit_credentials` to ensure ESA CSDE credentials have been provides to download orbit files. This should be called before `sentineleof` is used to download orbits.
* Adds a `setup_from_env` function to `models/credentials.py` which will pull *all* credentials needed for acquiring weather model data from environment variables and ensure the correct config file is written. This makes setting up credentials in CI pipelines significantly easier

### Changed
* `sentineleof` upgraded to version 0.9.5 or later to (a) fetch orbits from ESA CDSE and (b) ensure that if CDSE fetch fails, code resorts to ASF orbit repository

### Fixes
* RAiDER is now tested on Python version 3.9-3.12
* All typehints are now Python 3.9 compatible
* [607](https://github.com/dbekaert/RAiDER/issues/607): Python entrypoint loading is now compatible with Python 3.12
* [610](https://github.com/dbekaert/RAiDER/issues/610): Sentinel-1 orbit availability due to ESA migrating Sentinel-1 orbit files from Copernicus Open Access Hub (Scihub) to the new  Copernicus Data Space Ecosystem (CDSE)
* make weather file directory when it doesn't exist
* Ensures the `models/data/alaska.geojson.zip` file is packaged when building from the source tarball
* Make ISCE3 an optional dependency in `s1_azimuth_timing.py`
+ Added unit tests and removed unused and depracated functions

### Removed
* `hyp3lib`, which was only used for downloading orbit fies, has been removed in favor of `sentineleof`

## [0.4.5]

### Fixes
* [#583](https://github.com/dbekaert/RAiDER/issues/583): it appears that since the issues with geo2rdr cropped up during our processing campaign, there has been a new release of ISCE3 that resolves these failures with `geo2rdr` and the time interpolation that uses this ISCE3 routine.
* [#584](https://github.com/dbekaert/RAiDER/issues/584): failed Raider step function in hyp3 job submission when HRRR model times are not available (even within the valid model range) - to resolve, we check availability of files when delay workflow called with a) azimuth_grid_interpolation and b) input to workflow is GUNW. If weather model files are unavailable and the GUNW is on s3, do nothing to GUNW (i.e. do not add tropo delay) and exit successfully. If weather model files are unavailable and the GUNW is on local disk, raise `ValueError`
* [#587](https://github.com/dbekaert/RAiDER/issues/587): similar to 584 except added here to the mix is control flow in RAiDER.py passes over numerous exceptions in workflow. This is fixed identically as above.
* [#596](https://github.com/dbekaert/RAiDER/issues/596): the "prefix" for aws does not include the final netcdf file name, just the sub-directories in the bucket and therefore extra logic must be added to determine the GUNW netcdf file name (and the assocaited reference/secondary dates). We proceed by downloading the data which is needed regardless. Tests are updated.

### Removed
* Removes `update` option (either `True` or `False`) from calcGUNW workflow which asks whether the GUNW should be updated or not. In existing code, it was not being used/applied, i.e. previous workflow always updated GUNW. Removed input arguments related from respective functions so that it can be updated later.

### Added
* Allow for Hyp3 GUNW workflow with HRRR (i.e. specifying a gunw path in s3) to successfully exit if any of the HRRR model times required for `azimuth-time-grid` interpolation (which is default interpolatin method) are not available when using bucket inputs (i.e. only on the cloud)
* For GUNW workflow, when model is HRRR, azimuth_time_grid interpolation used, and using a local GUNW, if requisite weather model files are not available for  raise a ValueError (before processing)
* Raise a value error if non-unique dates are given in the function `get_inverse_weights_for_dates` in `s1_azimuth_timing.py` 
* Added metadata provenance for each delay layer that is included in GUNW and the cube workflow generally in `calcDelays` including:
   * `model_times_used` - the weather models used and interpolated for the delay calculation
   * `interpolation_method` - whether `none`, `center_time`, or `azimuth_time_grid` methods were used - see description in `calcDelayGUNW`
   * `scene_center_time` - the center time in which the associated SAR image was acquired
* Stages GMAO data for GUNW testing of correct dataset update i.e. in the test `test_GUNW_dataset_update`.
* Stages HRRR data for `test_HRRR_ztd` test.
* Ensures ISCE3 is `>=0.15.0`
* Uses correct HyP3 S3 prefix conventions and filename suffix within test patches to improve readability of what tests are mocking (see comments in #597).

### Changed
* Get only 2 or 3 model times required for azimuth-time-interpolation (previously obtained all 3 as it was easier to implement) - this ensures slightly less failures associated with HRRR availability. Importantly, if a acquisition time occurs during a model time, then we order by distance to the reference time and how early it occurs (so earlier times come first if two times are equidistant to the aquisition time).
* Made test names in `test_GUNW.py` more descriptive
* Numpy docstrings and general linting to modified function including removing variables that were not being accessed
* hrrr_download to ensure that `hybrid` coordinate is obtained regardless how herbie returns datacubes and ensures test_HRRR_ztd passes consistently
   * Remove the command line call in `test_HRRR_ztd.py` and call using the python mock up of CLI for better error handling and data mocking.
* Return xarray.Dataset types for RAiDER.calcGUNW.tropo_gunw_slc and RAiDER.raider.calcDelayGUNW for easier inspection and testing
* Fixes tests for checking availability of HRRR due Issue #596 (above).

## [0.4.4]
* For s1-azimuth-time interpolation, overlapping orbits when one orbit does not cover entire GUNW product errors out. We now ensure state-vectors are both unique and in order before creating a orbit object in ISCE3.

## [0.4.3]
+ Bug fixes, unit tests, docstrings
+ Prevent ray tracing integration from occuring at exactly top of weather model
+ Properly expose z_ref (max integration height) parameter, and dont allow higher than weather model
+ Min version for sentineleof for obtaining restituted orbits.
+ Rename datetime columns and convert from strings for GNSS workflow
+ Use native model levels in HRRR which extend up to 2 hPa as opposed to 50 hPa in pressure levels
+ Update tests to account for different interpolation scheme
+ Dont error out when the weather model contains nan values (HRRR)
+ Fix bug in fillna3D for NaNs at elevations higher than present in the weather model
+ write delays even if they contain nans
+ check that the aoi is contained within HRRR extent
+ streamline some unit tests to remove downloading
+ move the ray building out of the _build_cube_ray and into its own function for cleaner testing
+ update the tests to use the new build_ray function
+ If the processed weather file exists use it; otherwise check if raw exists and covers study area; otherwise download new
+ Update the integration height for raytracing from 50 km to 80 km
+ Reinstate test 3 (slant proj and ray trace), remove unused calls with ZREF
+ Add buffer to W/E for ERA5
+ refactor imports to allow for a cleaner raider-base
+ Add buffer to HRES when downloading as with the other models
+ Refactor to pass a weather file directly to fetch
+ Update staged weather models to reflect update to aligned grid
+ Correctly pass buffered bounds when aligning grid
+ Check the valid bounds prior to starting and use HRRR-AK if its correct so that rounding times to obtain data at are correctly fed to Herbie
+ Update test_intersect to already existing weather model files 
+ Replace the real weather model files used for the synthetic test with the correct ones (bounding box changed slightly)
+ Update test_scenerio_1 to match golden data by selecting a grid by lat/lon rather than indices
+ Adjust the buffering to account for grid spacing
+ Update ERA5 model coordinates to reflect changes in support of HRRR
+ Re-work the HRRR weather model to use herbie (https://github.com/blaylockbk/Herbie) for weather model access. HRRR conus and Alaska validation periods are respectively 2016-7-15 and 2018-7-13 onwards.
+ minor bug fixes and unit test updates
+ add log file write location as a top-level command-line option and within Python as a user-specified option
+ account for grid spacing impact on bounding box before downloading weather model
+ update the GUNW test to account for change in grid spacing on affine transform
+ add CLI for the old processDelayFiles script and rename to raiderCombine
+ Fix gridding bug in accessing HRRR-AK 
+ misc clean-up
+ Specify unbuffered python output in the docker entrypoint script using `python -um RAiDER.cli ...` whose `__main__.py` is the desired entrypoint.
+ For the GUNW workflow uses azimuth time interpolation using ISCE3 geo2rdr (see [here](https://github.com/ACCESS-Cloud-Based-InSAR/s1_azimuth_time_grid)).
    - Updates `interpolate_time` options to: `'none'` (formerly `False`), `'center_time'` (formerly `True` and `default`), and `azimuth_time_grid` (not implemented previously)
+ Series of bug-fixes/compatibility updates with stats class: 
    + Inconsistent definition of index IDs, which leads to key errors as so when querying the grid space for valid data points
    + Turn off default behavior of plotting minor ticks on colorbars, which translates to unreadable plots especially when scientific notation is involved
    + Assign valid geotrans to output tif files used for replotting/dedup.
    + Properly load existing grids for replotting runs. Before the program crashed as single bands were incorrectly being read as cubes.
    + Update in pandas not backwards compatible with original conditional logic. Specifically, conditions like `(not self.df['Date'].dt.is_leap_year)` replaced with `(self.df['Date'].dt.is_leap_year is False)`
+ add unit tests for the hydro and two pieces of wet equation
+ bump  bottom/top height of user requested levels by ~1mm during ray tracing to ensure interpolation works
+ ensure directories for storage are written
+ fix bug in writing delays for station files
+ Force lat/lon/hgt to float32 so that they line up correctly in stitching
+ Add two stage buffer;
    + first pad user bounding box such that a 3D cube is generated that at min covers user area of interest.
    + then if ray tracing is used, pad the downloaded model in look direction. Assumes look angle is fixed increases with latitude.
+ Update and convert user given AOI to weather model projection (except for HRRR)
+ Clean up error messagse, skip date if temporal interpolation fails
+ Update valid range for ERA5 (current date - 3 months) & ERA5T
+ Temporal interpolation of delays if the requested datetime is more than _THRESHOLD_SECONDS away from the closest weather model available time and `interpolate_time = True` (default behavior)
+ Add assert statement to raise error if the delay cube for each SAR date in a GUNW IFG is not written
+ Verify some constants / equations and remove the comments questioning them
+ Relocate the time resolution of wmodels to one spot
+ Skip test_scenario_3 until a new golden dataset is created
+ Update environment with scipy version minimum and requiring pybind11 (the latter for Apple ARM64 with rosetta2)
+ For GUNW entrypoint and associated workflow, update json metadata when bucket argument is provided to include `weather_model` key with value being a list.
   - A GUNW is downloaded from a bucket prefix with netcdf, json, and png whose name is the <GUNW_ID>. We download the json and update it to be consistent with ASF DAAC schema (link: https://github.com/asfadmin/grfn-ingest/blob/test/verify/src/metadata_schema.json)
+ For the GUNW workflow:
   - Updated GUNW workflow to expose input arguments (usually passed through command line options) within the python function for testing
   - Include integration test of HRRR for GUNW workflow
   - Test the json write (do not test s3 upload/download) in that it conforms to the DAAC ingest schema correctly - we add a weather model field to the metadata in this workflow
   - Removed comments in GUNW test suite that were left during previous development
   - If a bucket is provided and the GUNWs reference or secondary scenes are not in the valid range, we do nothing - this is to ensure that GUNWs can still be delivered to the DAAC without painful operator (i.e. person submitting to the hyp3 API) book-keeping

## [0.4.2]

### New/Updated Features
+ `prepFromGUNW` reads the date/time from the SLCs rather than the GUNW filename
+ `calcDelaysGUNW` allows processing with any supported weather model as listed in [`RAiDER.models.allowed.ALLOWED_MODELS`](https://github.com/dbekaert/RAiDER/blob/dev/tools/RAiDER/models/allowed.py).
+ Removed NCMR removed from supported model list till re-tested
+ `credentials` looks for weather model API credentials RC_file hidden file, and creates it if it does not exists
+ Isolate ISCE3 imports to only those functions that need it.
+ Small bugfixes and updates to docstrings
+ Only orbit file is used (even if multiple specified) to minimize errors and ensure consistency over region
+ GUNW packaging is restructed to store SLC (ref and sec) wet and tropo delays rather than the differential
+ padding made consistent throughout and default arguments reduced (manually update in test_losreader)

## [0.4.1]

### New/Updated Features
+ Reorder target points for intersection
+ Use exact coordinates of DEM to interpolate heights to target lat/lons
+ Support DEM interpolation to station file
+ Implement end-to-end test for intersection of cube with lat/lon files
+ Implement end-to-end test for calculation at stations delay
+ Update AOI to store the output directory so DEM is written to right place
+ `calcDelaysGUNW` will optionally download a GUNW product from AWS S3, process it, and upload a new version of the GUNW product in-place with the tropospheric correction layers added so that RAiDER can be used in ARIA GUNW production via HyP3. **Importantly**, tropospheric correction of GUNW products is still being activitely developed; this workflow, as well as the correction itself, is subject to change.

### Fixed
+ Package data is more explicitly handled so that it is included in the conda-forge build; see [#467](https://github.com/dbekaert/RAiDER/pull/467)

## [0.4.0]

Adding of new GUNW support to RAiDER. This is an interface delivery allowing for subsequent integration into HYP3 (input/output parsing is not expected to change; computed data is not yet verified).

### New/Updated Features
+ Working GUNW entry point in workflow for raider.py
+ Ability to parse a GUNW to workflows from which all required RAiDER information is extracted (e.g. dates, UTC, orbit, bbox, look direction, wavelength) with an option to specify weather model (those already supported by RAiDER) and ability to squeeze in the derived output into the original GUNW product.
+ Delays for GUNW are calculated in RAiDER using the ray-tracing option specifying bbox (GUNW driven), a hardcoded lateral posting (0.05º for HRRR and 0.1º for others),  fixed vertical height levels, using an different orbit file for  secondary and master.
     - The hard-coded heights and posting will be refined per model and to ensure stitching abilities in ARIA-tools.
     - The orbit should be refined to not change between secondary and reference to avoid issues. See https://github.com/dbekaert/RAiDER/discussions/435#discussioncomment-4392665
+ Bug fix for raider.py "date" input argument when multiple dates are requested (i.e. support of requesting two dates or two dates with a sampling).
+ Add unit test for date input argument checking (single day, two dates, two dates with samples)
+ Write the diagnostic weather model files to the 'output_directory' rather than PWD
+ Fix for incorrectly written hard-cored projection embedded in the computed output data
+ Allow for multiple orbits files/dates to be used for slant:projection
+ correctly pass llh to lla_to_ecef function for slant:projection
    ++ verified this doesnt change anything
+ removed deprecated ray projection functionality
+ added 1º buffer for zenith and projected (already done for ray tracing)
+ differential delay is rounded to model-dependent nearest hour
+ version 1c hardcoded into the updated GUNW

### Added dependencies for:
+ sentinelof: used to fetch the orbit for GUNW
+ rioxarray: used for reading rasters with xarray

### Not implemented / supported in this release### Not implemented / supported in this release
+ no temporal interpolation
+ no refined model specific hardcoded spacing and heights
+ no ability for single orbit Interferometric calculation
+ no verification of results

## [0.3.1]
Fixes some missing imports and typing statements

## [0.3.0]
RAiDER package was refactored to expose the main functionality as a Python library, including the `prepareWeatherModel`
and `tropo_delay` functions, as well as anciliarry functions needed for defining AOIs, look vectors, etc.

### New/Updated Features
+ Python library access to main functions for accessing weather model data and calculating delays
+ Slant delay calculation through projection is supported for cubes with orbit files
+ Upgrade dem-stitcher to [`>=2.3.1`](https://github.com/ACCESS-Cloud-Based-InSAR/dem-stitcher/blob/dev/CHANGELOG.md#231) so that the updated urls for the GLO-30 DEM are used.
+ `raider.py ++calcDelaysGUNW GUNWFILE` is enabled as a placeholder only.
+ Upgraded ISCE3 to `>=v0.9.0` to fix a conda build issue as described in [#425](https://github.com/dbekaert/RAiDER/issues/425)
+ Allow user to specify --download_only or download_only=True in the configure file
+ Added documentation for the Python library interface.
+ Added some unit tests.
+ Fixed some bugs and tweaked the CLI.
+ Added unit tests, docstrings, initial API reference
+ __main__ file to allow calls to different functionality. `raider.py ++process downloadGNSS ...` can now perform the functionality of `raiderDownloadGNSS.py ...



## [0.2.0]

RAiDER package was refactored to use a configure file (yaml) to parse parameters. In addition, ocker container images
are provided with all the necessary dependencies pre-installed. Various models were tested for consistency
(others were disabled for the time being) with propagation delays computation support for zenith, and slant through
ray-tracing using orbit file. Modules were restructured for computational performance improvement.

This release is the initial release to the NISAR ADT for supporting the generation of the stratospheric ancillary
correction using HRES model.

### New/Updated Features
+ Supported for models (verified)
   - ECWMF: HRES, ERA5, and ERA5T access verified and tested
   - NASA GSFC: GMAO access fix for PYDAP changes
   - NOAA: HRRR access through AWS S3 bucket (using [Herbie](https://github.com/blaylockbk/Herbie)) and correction on
     incorrect loading of the pressure.
   - NCMR: not tested
   - Other models are currently disabled (MERRA-2, WRF, ERA-I)
+ Two flavors for computing propagation delays
   - Zenith delays
   - Slant delays through ray-tracing (supported through orbit file)
+ Refactoring and computational improvements for delay computation
   - Better organized for individual function calls
+ When using a pre-existing weather model file, raise a warning instead of an error when the existing weather model
  doesn't cover the entire AOI.
+ Support for delay outputs at
   - 2D coordinate list (x,y) for a user-defined height or at topographic height
   - 2D grid at user-specified output sampling (x,y) and coordinate projection for a user-defined height or by default
     at topographic height
   - 3D cube at weather model grid notes or at user-specified output sampling (x,y,z) and coordinate projection
+  Docker container images are provided with all the necessary dependencies pre-installed. See: <https://github.com/dbekaert/RAiDER/#using-the-docker-image>
+ CLI has changed from `raiderDelay.py` to `raider.py` with options provided through configure file (yaml format).
+ Unit testing for slant ray-tracing
+ RAiDER-Docs documentation updated for changes in RAiDER package

### Not implemented / supported in this release
+ Custom DEMs
+ Pypi (`pip install` capability)
+ Slant delays without an orbit file (e.g. own 2D or 3D LOS files)
+ Conventional slant delays with projection from zenith (e.g. orbit, 2D or 3D LOS files)
+ GUNW product input/output
+ Complete unit test coverage
+ Detailed API documentation
+ Accessing RAiDER as a Python Library.

### Contributors
- Jeremy Maurer
- Brett Buzzanga
- Piyush Agram - _(Descartes Labs)_
- Joseph Kennedy
- Matthew Licari
- David Bekaert

## [0.1.0]

RAiDER release for initial conda channel

### Updates and highlights

+ Zenith and Conventional slant delays on 3D cube
+ intersect with topography to get raster delays
+ initial conda release
+ Bug fixes
+ dem-stitcher for handling dem conversion to ellipsoidal heights

### Contributors

David Bekaert
Jeremy Maurer
Nate Kean

## [0.0.2]

### RAiDER pre-release in support of NISAR troposphere working group
This release includes features in support of the NISAR tropospheric working group recommendations in June 2021. Salient
features include full capabilities for statistical analysis of GNSS ZTD and comparison with weather model ZTD, addition
of the NCMR weather model from ISRO, and unit test suite update.

### Pre-release
- GMAO, MERRA-2, ECMWF - ERA-5, ERA-5T, HRES, HRRR, and NCMR all working models
- Fixed height levels for weather model calculations
- Update tools for statistical analysis and plotting of weather model and GNSS zenith delays
- Unit test suite additions
- Bug fixes

### Team contributions:
David Bekaert
Yang Lei
Simran Sangha
Jeremy Maurer
Charlie Marshak
Brett Buzzanga

## [0.0.1]

### RAiDER pre-release in support of AGU work
This release includes the features in support of the team's 2020 AGU presentation. Salient features include model
download, GNSS ZTD download, ZTD delay calculation at GNSS locations, statistical analysis of the GNSS and model ZTD.
Slant delay and large scale processing in ongoing development.

### Pre-release
- Concurrent download option (tested for GMAO, HRES, ERA5)
- Include download and reader support for historic GMAO (2014-2-20 to 2017-12-01), not support in OpenDap (post 2017-12-01).
- Add support for historic HRES data with 91 model levels (pre-2013-6-26)
- Tools to merge RAiDER GNSS delay files, intersection with GNSS downloaded delays, residual computation
- Ability to re-plot grid analysis on statsPlot without need to re-run analysis.
- Clean up of stats class plotting
- Bug fixes

### Team contributions
Jeremy Maurer
Yang Lei
Simran Sangha
David Bekaert
Brett Buzzanga


## [0.0.0]

### First RAiDER pre-release
Predominant to be used for model download in support of upcoming statistical analysis for NISAR tropospheric noise working group.
Delay calculation and stats class in ongoing development.

### Pre-release
- Download support for HRRR, GMAO, HRES, ERA5, ERAT, MERRA2
- compatible readers for HRRR, GMAO, HRES, ERA5, ERAT, MERRA2, NCUM
- Zenith delay support and draft version for ray-tracing
- support for radar-coordinates, geo-coordinates, native model, and station nodes
- Stats class with GNSS download from UNR
- Stats class for performance evaluation (variogram, correlation, std, bias) with plotting
- Model documentation and first cut of sample Jupyter notebooks

### Team contributions
Jeremy Maurer
Raymond Hogenson
Yang Lei
Rohan Weeden
Simran Sangha
Heresh Fattahi
David Bekaert<|MERGE_RESOLUTION|>--- conflicted
+++ resolved
@@ -7,19 +7,13 @@
 and uses [Semantic Versioning](https://semver.org/spec/v2.0.0.html).
 
 ## [Unreleased]
-### Changed
-<<<<<<< HEAD
-* [651](https://github.com/dbekaert/RAiDER/pull/651) Removed use of deprecated argument to `pandas.read_csv`.
 ### Fixed
-* [648](https://github.com/dbekaert/RAiDER/issues/648) - Fixed opaque error message if a GUNW file is not produced while HyP3 independently against a previous INSAR_ISCE.
-* [627](https://github.com/dbekaert/RAiDER/pull/627) Make Python datetimes timezone-aware and add unit tests and bug fixes
-=======
+* [627](https://github.com/dbekaert/RAiDER/pull/627) - Made Python datetimes timezone-aware and added unit tests and bug fixes.
+* [651](https://github.com/dbekaert/RAiDER/pull/651) - Removed use of deprecated argument to `pandas.read_csv`.
 * [657](https://github.com/dbekaert/RAiDER/pull/657) - Fixed a few typos in `README.md`.
-* [651](https://github.com/dbekaert/RAiDER/pull/651) - Removed use of deprecated argument to `pandas.read_csv`.
-* [627](https://github.com/dbekaert/RAiDER/pull/627) - Made Python datetimes timezone-aware and add unit tests and bug fixes.
+* [658](https://github.com/dbekaert/RAiDER/pull/658) - Fixed opaque error message if a GUNW file is not produced while HyP3 independently against a previous INSAR_ISCE.
+* [661](https://github.com/dbekaert/RAiDER/pull/661) - Fixed bug in raiderDownloadGNSS, removed call to scipy.sum, and added unit tests.
 * [662](https://github.com/dbekaert/RAiDER/pull/662) - Ensures dem-stitcher to be >= v2.5.6, which updates the url for reading the Geoid EGM 2008.
-* [661](https://github.com/dbekaert/RAiDER/pull/661) - Fix bug in raiderDownloadGNSS, remove call to scipy.sum, and add unit tests
->>>>>>> 4c413ad7
 
 ## [0.5.1]
 ### Changed
