#!/usr/bin/env python3
# ~~~~~~~~~~~~~~~~~~~~~~~~~~~~~~~~~~~~~~~~~~~~~~~~~~~~~~~~~~~~~~~~~~~~~~~~~~~~~~
# 
# Author: Jeremy Maurer, Raymond Hogenson & David Bekaert
# Copyright 2019, by the California Institute of Technology. ALL RIGHTS
# RESERVED. United States Government Sponsorship acknowledged.
# 
# ~~~~~~~~~~~~~~~~~~~~~~~~~~~~~~~~~~~~~~~~~~~~~~~~~~~~~~~~~~~~~~~~~~~~~~~~~~~~~

from datetime import datetime
import os

from RAiDER.llreader import readLL
from RAiDER.models.allowed import AllowedModels
import RAiDER.utilFcns
from RAiDER.constants import Zenith

def checkArgs(args, p):
    '''
    Helper fcn for checking argument compatibility and returns the
    correct variables
    '''

    # Argument checking
    if args.heightlvs is not None:
        if args.outformat is not None:
            if args.outformat.lower() != 'hdf5':
                print('HDF5 must be used with height levels')
                args.outformat= 'hdf5'
    if args.model not in AllowedModels():
       raise NotImplementedError('Model {} has not been implemented'.format(args.model))
    if args.model == 'WRF' and args.files is None:
       p.error('Argument --files is required with --model WRF')

    ## Area
    # flag depending on the type of input
    if args.area is not None:
        flag = 'files'
    elif args.bounding_box is not None:
        flag = 'bounding_box'
    elif args.station_file is not None:
        flag = 'station_file'
    else: 
        flag = None

    if args.area is not None:
        lat, lon, latproj, lonproj = readLL(*args.area)
    elif args.bounding_box is not None:
        lat, lon, latproj, lonproj = readLL(*args.bounding_box)
    elif args.station_file is not None:
        lat, lon, latproj, lonproj = RAiDER.llreader.readLL(args.station_file)
    else:
        lat = lon = None
    from numpy import min, max
    if (min(lat) < -90) | (max(lat)>90):
        raise RuntimeError('Lats are out of N/S bounds; are your lat/lon coordinates switched?')

    # Line of sight calc
    if args.lineofsight is not None:
        los = ('los', args.lineofsight)
    elif args.statevectors is not None:
        los = ('sv', args.statevectors)
    else:
        los = Zenith

    # Weather
    weather_model_name = args.model.upper().replace('-','')
    model_module_name, model_obj = RAiDER.utilFcns.modelName2Module(args.model)
    if args.model == 'WRF':
       weathers = {'type': 'wrf', 'files': args.files,
                   'name': 'wrf'}
    elif args.model=='HDF5':
            weathers = {'type': 'HDF5', 'files': args.files,
                    'name': args.model}
    else:
        try:
            weathers = {'type': model_obj(), 'files': args.files,
                    'name': args.model}
        except:
            raise NotImplemented('{} is not implemented'.format(weather_model_name))

    # zref
    zref = args.zref

    # handle the datetimes requested
    datetimeList = [d + args.time for d in args.dateList]

    ## Misc
    download_only = args.download_only
    verbose = args.verbose

    ## Output
    out = args.out
    if out is None:
        out = os.getcwd()
    if args.outformat is None:
       if args.heightlvs is not None: 
          outformat = 'hdf5'
       elif args.station_file is not None: 
<<<<<<< HEAD
          outformat = 'netcdf'
       else:
          outformat = 'ENVI'
=======
          outformat = 'csv'
       elif los is Zenith:
          outformat='hdf5'
       else:
          outformat = 'envi'
>>>>>>> edc22063
    else:
       outformat = args.outformat.lower()
    if args.wmLoc is not None:
       wmLoc = args.wmLoc
    else:
       wmLoc = os.path.join(args.out, 'weather_files')


    wetNames, hydroNames = [], []
    for time in datetimeList:
        if flag == 'station_file':
            wetFilename = os.path.join(out, '{}_Delay_{}_Zmax{}.csv'
                          .format(weather_model_name, time.strftime('%Y%m%dT%H%M%S'), zref))
            hydroFilename = wetFilename

            # copy the input file to the output location for editing
            import pandas as pd
            indf = pd.read_csv(args.station_file)
            indf.to_csv(wetFilename, index=False)
        else:
            wetFilename, hydroFilename = \
                RAiDER.utilFcns.makeDelayFileNames(time, los, outformat, weather_model_name, out)

        wetNames.append(wetFilename)
        hydroNames.append(hydroFilename)

    # DEM
    if args.dem is not None:
        heights = ('dem', args.dem)
    elif args.heightlvs is not None:
        heights = ('lvs', args.heightlvs)
    elif flag=='station_file':
        heights = ('merge', wetNames)
    else:
        heights = ('download', 'geom/warpedDEM.dem')

<<<<<<< HEAD
    if args.wmLoc is not None:
       wmLoc = args.wmLoc
    else:
       wmLoc = os.path.join(args.out, 'weather_files')

    if args.heightlvs is not None: 
       if outformat.lower() != 'hdf5':
          print("WARNING: input arguments require HDF5 output file type; changing outformat to HDF5")
       outformat = 'hdf5'
    elif args.station_file is not None:
       if outformat.lower() != 'netcdf':
          print("WARNING: input arguments require HDF5 output file type; changing outformat to HDF5")
       outformat = 'netcdf'
    else:
       if outformat.lower() == 'hdf5':
          print("WARNING: output require raster output file; changing outformat to ENVI")
          outformat = 'ENVI'
       else:
          outformat = outformat.lower()

    # parallelization
    parallel = True if not args.no_parallel else False

    return los, lat, lon, heights, flag, weathers, wmLoc, zref, outformat, datetimeList, out, download_only, parallel, verbose, wetNames, hydroNames


def output_format(outformat):
    """
        Reduce the outformat strings users can specifiy to a select consistent set that can be used for filename extensions.
    """
    # convert the outformat to lower letters
    outformat = outformat.lower()

    # capture few specific cases:
    outformat_dict = {}
    outformat_dict['hdf5'] = 'h5'
    outformat_dict['hdf'] = 'h5'
    outformat_dict['h5'] = 'h5'
    outformat_dict['envi'] = 'envi'
=======
>>>>>>> edc22063

    return los, lat, lon, heights, flag, weathers, wmLoc, zref, outformat, datetimeList, out, download_only, verbose, wetNames, hydroNames
<|MERGE_RESOLUTION|>--- conflicted
+++ resolved
@@ -97,17 +97,11 @@
        if args.heightlvs is not None: 
           outformat = 'hdf5'
        elif args.station_file is not None: 
-<<<<<<< HEAD
-          outformat = 'netcdf'
-       else:
-          outformat = 'ENVI'
-=======
           outformat = 'csv'
        elif los is Zenith:
           outformat='hdf5'
        else:
           outformat = 'envi'
->>>>>>> edc22063
     else:
        outformat = args.outformat.lower()
     if args.wmLoc is not None:
@@ -144,47 +138,4 @@
     else:
         heights = ('download', 'geom/warpedDEM.dem')
 
-<<<<<<< HEAD
-    if args.wmLoc is not None:
-       wmLoc = args.wmLoc
-    else:
-       wmLoc = os.path.join(args.out, 'weather_files')
-
-    if args.heightlvs is not None: 
-       if outformat.lower() != 'hdf5':
-          print("WARNING: input arguments require HDF5 output file type; changing outformat to HDF5")
-       outformat = 'hdf5'
-    elif args.station_file is not None:
-       if outformat.lower() != 'netcdf':
-          print("WARNING: input arguments require HDF5 output file type; changing outformat to HDF5")
-       outformat = 'netcdf'
-    else:
-       if outformat.lower() == 'hdf5':
-          print("WARNING: output require raster output file; changing outformat to ENVI")
-          outformat = 'ENVI'
-       else:
-          outformat = outformat.lower()
-
-    # parallelization
-    parallel = True if not args.no_parallel else False
-
-    return los, lat, lon, heights, flag, weathers, wmLoc, zref, outformat, datetimeList, out, download_only, parallel, verbose, wetNames, hydroNames
-
-
-def output_format(outformat):
-    """
-        Reduce the outformat strings users can specifiy to a select consistent set that can be used for filename extensions.
-    """
-    # convert the outformat to lower letters
-    outformat = outformat.lower()
-
-    # capture few specific cases:
-    outformat_dict = {}
-    outformat_dict['hdf5'] = 'h5'
-    outformat_dict['hdf'] = 'h5'
-    outformat_dict['h5'] = 'h5'
-    outformat_dict['envi'] = 'envi'
-=======
->>>>>>> edc22063
-
     return los, lat, lon, heights, flag, weathers, wmLoc, zref, outformat, datetimeList, out, download_only, verbose, wetNames, hydroNames
