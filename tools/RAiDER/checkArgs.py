#!/usr/bin/env python3
# ~~~~~~~~~~~~~~~~~~~~~~~~~~~~~~~~~~~~~~~~~~~~~~~~~~~~~~~~~~~~~~~~~~~~~~~~~~~~~~
#
# Author: Jeremy Maurer, Raymond Hogenson & David Bekaert
# Copyright 2019, by the California Institute of Technology. ALL RIGHTS
# RESERVED. United States Government Sponsorship acknowledged.
#
# ~~~~~~~~~~~~~~~~~~~~~~~~~~~~~~~~~~~~~~~~~~~~~~~~~~~~~~~~~~~~~~~~~~~~~~~~~~~~~
import importlib
import os

import numpy as np
import pandas as pd

from textwrap import dedent
from datetime import datetime, date, time, timedelta

from RAiDER.losreader import Zenith, Conventional, Raytracing
from RAiDER.llreader import readLL


def checkArgs(args):
    '''
    Helper fcn for checking argument compatibility and returns the
    correct variables
    '''
    if args.weather_model_directory is None:
        args.weather_model_directory = os.path.join(args.output_directory, 'weather_files')
    if not os.path.exists(args.weather_model_directory):
        os.mkdir(args.weather_model_directory)

    # Query Area
<<<<<<< HEAD
    if args.lat_file is not None:
        pass
        # lat, lon, llproj, bounds, flag, pnts_file = readLL(args.query_area)
    elif args.station_file is not None:
        pass
    elif args.bounding_box is not None:
        lat, lon = None, None # TODO
        if (np.min(lat) < -90) | (np.max(lat) > 90):
            raise ValueError('Lats are out of N/S bounds; are your lat/lon coordinates switched?')
    elif args.use_dem_xy:
        pass
    else:
        raise ValueError('No valid query points or bounding box found in configuration file {}'.format(args.customTemplateFile))

    # Line of sight 
    if args.orbit_file is not None:
        args.los = Conventional(args.los_file)
    elif args.los_file is not None:
        if args.ray_trace:
            args.los = Raytracing(args.orbit_file)
        else:
            args.los = Conventional(args.orbit_file)
    elif args.los_cube is not None:
        if args.ray_trace:
            args.los = Raytracing(args.los_cube)
        else:
            args.los = Conventional(args.los_cube)
=======
    lat, lon, llproj, bounds, flag, pnts_file = readLL(args.query_area)

    if (np.min(bounds[:2]) < -90) | (np.max(bounds[:2]) > 90):
        raise ValueError('Lats are out of N/S bounds; are your lat/lon coordinates switched?')

    # Line of sight calc
    if args.lineofsight is not None:
        los = Conventional(args.lineofsight)
    elif args.statevectors is not None:
        # TODO - refactor once inout interface is designed
        # ref_time can be start / mid time tag of reference date
        # Arc only needs to span image - 60 secs is usually enough with mid tag
        # or 3 mins with start time tag
        los = Conventional(args.statevectors,
                           datetime.combine(args.dateList[0], args.time),
                           10 * 60)
>>>>>>> 42d08bb9
    else:
        los = Zenith()

    # Weather
    try:
        _, model_obj = modelName2Module(args.model)
    except ModuleNotFoundError:
        raise NotImplementedError(
            dedent('''
                Model {} is not yet fully implemented,
                please contribute!
                '''.format(args.model))
        )

    # handle the datetimes requested
    args.time = time(args.time)

    if (args.date_start is None) and (args.date_list is None):
        raise ValueError('You must specify either a date_list or date_start in the configuration file')
    elif args.date_start is not None:
        args.date_start = date(args.date_start[:4], args.date_start[4:6], args.date_start[6:])
    else:
        args.date_list = [date(d[:4], d[4:6], d[6:]) for d in args.date_list]
    if args.date_end is not None:
        args.date_end = date(args.date_end[:4], args.date_end[4:6], args.date_end[6:])
    else:
        args.date_end = args.date_start
    if args.date_list is None:
        if args.date_end is not None:
            if args.date_inc is None:
                args.date_inc = 1
        args.date_list = [args.date_start + timedelta(days=args.date_inc) for k in range(0, (args.date_end - args.date_start).days + 1, 1)]
    args.date_list = [datetime.combine(d, args.time) for d in args.date_list]

    # Initiate the weather model object
    args.weather_model = model_obj()
    args.useWeatherNodes = [True if args.bounding_box is not None else False]

    wetNames, hydroNames = [], []
    for time in args.date_list:
        if args.station_file is not None:
            wetFilename = os.path.join(
                args.out,
                '{}_Delay_{}.csv'
                .format(
                    args.model,
                    args.time.strftime('%Y%m%dT%H%M%S'),
                )
            )
            hydroFilename = wetFilename

            # copy the input file to the output location for editing
            indf = pd.read_csv(args.query_area).drop_duplicates(subset=["Lat", "Lon"])
            indf.to_csv(wetFilename, index=False)
        else:
            wetFilename, hydroFilename = makeDelayFileNames(
                args.time,
                args.los,
                args.raster_format,
                args.model,
                args.out,
            )

        wetNames.append(wetFilename)
        hydroNames.append(hydroFilename)

    # DEM
    if (args.heightlvs is None) and (args.dem is None):
        args.dem = 'Download'
        if args.station_file is not None:
            df = pd.read_csv(args.station_file)
            if 'Hgt_m' in df.columns:
                args.dem = None
    if args.dem == 'Download':
        args.dem_path = os.path.join(args.out, 'geom')
        if not os.path.exists(args.dem_path):
            os.mkdir(args.dem_path)

    return args


def makeDelayFileNames(time, los, outformat, weather_model_name, out):
    '''
    return names for the wet and hydrostatic delays.

    # Examples:
    >>> makeDelayFileNames(datetime(2020, 1, 1, 0, 0, 0), None, "h5", "model_name", "some_dir")
    ('some_dir/model_name_wet_00_00_00_ztd.h5', 'some_dir/model_name_hydro_00_00_00_ztd.h5')
    >>> makeDelayFileNames(None, None, "h5", "model_name", "some_dir")
    ('some_dir/model_name_wet_ztd.h5', 'some_dir/model_name_hydro_ztd.h5')
    '''
    format_string = "{model_name}_{{}}_{time}{los}.{ext}".format(
        model_name=weather_model_name,
        time=time.strftime("%Y%m%dT%H%M%S_") if time is not None else "",
<<<<<<< HEAD
        los=["ztd" if los==Zenith else 'std'],
=======
        los="ztd" if (isinstance(los, Zenith) or los is None) else "std",
>>>>>>> 42d08bb9
        ext=outformat
    )
    hydroname, wetname = (
        format_string.format(dtyp) for dtyp in ('hydro', 'wet')
    )

    hydro_file_name = os.path.join(out, hydroname)
    wet_file_name = os.path.join(out, wetname)
    return wet_file_name, hydro_file_name


def modelName2Module(model_name):
    """Turn an arbitrary string into a module name.
    Takes as input a model name, which hopefully looks like ERA-I, and
    converts it to a module name, which will look like erai. I doesn't
    always produce a valid module name, but that's not the goal. The
    goal is just to handle common cases.
    Inputs:
       model_name  - Name of an allowed weather model (e.g., 'era-5')
    Outputs:
       module_name - Name of the module
       wmObject    - callable, weather model object
    """
    module_name = 'RAiDER.models.' + model_name.lower().replace('-', '')
    model_module = importlib.import_module(module_name)
    wmObject = getattr(model_module, model_name.upper().replace('-', ''))
    return module_name, wmObject<|MERGE_RESOLUTION|>--- conflicted
+++ resolved
@@ -30,7 +30,6 @@
         os.mkdir(args.weather_model_directory)
 
     # Query Area
-<<<<<<< HEAD
     if args.lat_file is not None:
         pass
         # lat, lon, llproj, bounds, flag, pnts_file = readLL(args.query_area)
@@ -58,24 +57,6 @@
             args.los = Raytracing(args.los_cube)
         else:
             args.los = Conventional(args.los_cube)
-=======
-    lat, lon, llproj, bounds, flag, pnts_file = readLL(args.query_area)
-
-    if (np.min(bounds[:2]) < -90) | (np.max(bounds[:2]) > 90):
-        raise ValueError('Lats are out of N/S bounds; are your lat/lon coordinates switched?')
-
-    # Line of sight calc
-    if args.lineofsight is not None:
-        los = Conventional(args.lineofsight)
-    elif args.statevectors is not None:
-        # TODO - refactor once inout interface is designed
-        # ref_time can be start / mid time tag of reference date
-        # Arc only needs to span image - 60 secs is usually enough with mid tag
-        # or 3 mins with start time tag
-        los = Conventional(args.statevectors,
-                           datetime.combine(args.dateList[0], args.time),
-                           10 * 60)
->>>>>>> 42d08bb9
     else:
         los = Zenith()
 
@@ -170,11 +151,7 @@
     format_string = "{model_name}_{{}}_{time}{los}.{ext}".format(
         model_name=weather_model_name,
         time=time.strftime("%Y%m%dT%H%M%S_") if time is not None else "",
-<<<<<<< HEAD
-        los=["ztd" if los==Zenith else 'std'],
-=======
         los="ztd" if (isinstance(los, Zenith) or los is None) else "std",
->>>>>>> 42d08bb9
         ext=outformat
     )
     hydroname, wetname = (
