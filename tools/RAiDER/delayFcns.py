#!/usr/bin/env python3
# ~~~~~~~~~~~~~~~~~~~~~~~~~~~~~~~~~~~~~~~~~~~~~~~~~~~~~~~~~~~~~~~~~~~~~~~~~~~~~~
#
# Author: Jeremy Maurer, Raymond Hogenson, David Bekaert & Yang Lei
# Copyright 2019, by the California Institute of Technology. ALL RIGHTS
# RESERVED. United States Government Sponsorship acknowledged.
#
# ~~~~~~~~~~~~~~~~~~~~~~~~~~~~~~~~~~~~~~~~~~~~~~~~~~~~~~~~~~~~~~~~~~~~~~~~~~~~~
import h5py
import itertools
import multiprocessing as mp
<<<<<<< HEAD
=======
import time
import xarray
>>>>>>> 7de30d63

from netCDF4 import Dataset
import numpy as np
from pyproj import CRS, Transformer
from scipy.interpolate import RegularGridInterpolator

from RAiDER.constants import _STEP
from RAiDER.interpolator import RegularGridInterpolator as Interpolator
from RAiDER.makePoints import makePoints1D


def calculate_start_points(x,y,z,ds):
    '''
    Parameters
    ----------
    wm_file: str   - A file containing a regularized weather model. 

    Returns
    -------
    SP: ndarray    - a * x 3 array containing the XYZ locations of the pixels in ECEF coordinates. 
                     Note the ordering of the array is [Y X Z]
    '''
<<<<<<< HEAD
    t = Transformer.from_crs(4326, 4978, always_xy=True)  # converts from WGS84 geodetic to WGS84 geocentric

    with h5py.File(pnts_file, 'r+') as f:
        ndv = f.attrs['NoDataValue']
        lon = f['lon'][()]
        lat = f['lat'][()]
        hgt = f['hgt'][()]

    lon[lon == ndv] = np.nan
    lat[lat == ndv] = np.nan
    hgt[hgt == ndv] = np.nan

    sp = np.moveaxis(np.array(t.transform(lon, lat, hgt)), 0, -1)

    with h5py.File(pnts_file, 'r+') as f:
        f['Rays_SP'][...] = sp.astype(np.float64)  # ensure double is maintained


def getInterpolators(wm_file, kind='pointwise'):
    '''
    Read 3D gridded data from a processed weather model file and wrap it with
    an interpolator
    '''
    # Get the weather model data
    with Dataset(wm_file, mode='r') as f:
        xs_wm = np.array(f.variables['x'][:])
        ys_wm = np.array(f.variables['y'][:])
        zs_wm = np.array(f.variables['z'][:])
=======
    [X, Y, Z] = np.meshgrid(x, y, z)
>>>>>>> 7de30d63

    try:
        t = Transformer.from_crs(ds['CRS'], 4978, always_xy=True)  # converts to WGS84 geocentric
    except:
        print("I can't find a CRS in the weather model file, so I will assume you are using WGS84")
        t = Transformer.from_crs(4326, 4978, always_xy=True)  # converts to WGS84 geocentric

    return np.moveaxis(np.array(t.transform(X, Y, Z)), 0, -1), np.stack([X,Y,Z],axis=-1)


def get_delays(
    stepSize,
    SP,
    LOS,
    wm_file,
    cpu_num=0
):
    '''
    Create the integration points for each ray path.
    '''
    ifWet, ifHydro = getInterpolators(wm_file)

<<<<<<< HEAD
    with h5py.File(pnts_file, 'r') as f:
        chunkSize = f.attrs['ChunkSize']
        in_shape = f['lon'].attrs['Shape']
        max_len = np.nanmax(f['Rays_len'])
=======
    #with h5py.File(pnts_file, 'r') as f:
    #    Nrays = f.attrs['NumRays']
    #    chunkSize = f.attrs['ChunkSize']
    #    in_shape = f['lon'].attrs['Shape']
    #    arrSize = f['lon'].shape
    #    max_len = np.nanmax(f['Rays_len'])
>>>>>>> 7de30d63

    with xarray.load_dataset(wm_file) as f:
        try:
            wm_proj = f.attrs['CRS']
        except:
            wm_proj = 4326
            print("I can't find a CRS in the weather model file, so I will assume you are using WGS84")
            t = Transformer.from_crs(4326, 4978, always_xy=True)  # converts to WGS84 geocentric

    in_shape = SP.shape[:-1]
    chunkSize = in_shape
    CHUNKS = chunk(in_shape, in_shape)
    Nchunks = len(CHUNKS)
    max_len = 15000
    stepSize = 100

    chunk_inputs = [(kk, CHUNKS[kk], wm_proj, SP, LOS,
                         chunkSize, stepSize, ifWet, ifHydro, max_len, wm_file) for kk in range(Nchunks)]

    if Nchunks == 1:
        delays = process_chunk(*chunk_inputs[0])
    else:
        with mp.Pool() as pool:
            individual_results = pool.starmap(process_chunk, chunk_inputs)
        try:
            delays = np.concatenate(individual_results)
        except ValueError:
            delays = np.concatenate(individual_results, axis=-1)

    wet_delay = delays[0, ...].reshape(in_shape)
    hydro_delay = delays[1, ...].reshape(in_shape)

    return wet_delay, hydro_delay


def getInterpolators(wm_file, kind='pointwise'):
    '''
    Read 3D gridded data from a processed weather model file and wrap it with 
    an interpolator
    '''
    # Get the weather model data
    with Dataset(wm_file, mode='r') as f:
        xs_wm = np.array(f.variables['x'][:])
        ys_wm = np.array(f.variables['y'][:])
        zs_wm = np.array(f.variables['z'][:])

        # Can get the point-wise or total delays, depending on what is requested
        if kind == 'pointwise':
            wet = np.array(f.variables['wet'][:]).transpose(1, 2, 0)
            hydro = np.array(f.variables['hydro'][:]).transpose(1, 2, 0)
        elif kind == 'total':
            wet = np.array(f.variables['wet_total'][:]).transpose(1, 2, 0)
            hydro = np.array(f.variables['hydro_total'][:]).transpose(1, 2, 0)

    ifWet = Interpolator((ys_wm, xs_wm, zs_wm), wet, fill_value=np.nan)
    ifHydro = Interpolator((ys_wm, xs_wm, zs_wm), hydro, fill_value=np.nan)

    return ifWet, ifHydro


def make_interpolator(xs, ys, zs, data):
    '''
    Function to create and return an Interpolator object
    '''
    return RegularGridInterpolator(
        (ys.ravel(), xs.ravel(), zs.ravel()),
        data,
        bounds_error=False,
        fill_value=np.nan
    )


def chunk(chunkSize, in_shape):
    '''
    Create a set of indices to use as chunks
    '''
    startInds = makeChunkStartInds(chunkSize, in_shape)
    chunkInds = makeChunksFromInds(startInds, chunkSize, in_shape)
    return chunkInds


def makeChunkStartInds(chunkSize, in_shape):
    '''
    Create a list of start indices for chunking a numpy D-dimensional array.
    Inputs:
        chunkSize - length-D tuple containing chunk sizes
        in_shape  - length-D tuple containing the shape of the array to be chunked
    Outputs
        chunkInds - a list of length-D tuples, where each tuple is the starting
                    multi-index of each chunk
    Example:
        makeChunkStartInds((2,2,16), (4,8,16))
    Output:  [(0, 0, 0),
             (0, 2, 0),
             (0, 4, 0),
             (0, 6, 0),
             (2, 0, 0),
             (2, 2, 0),
             (2, 4, 0),
             (2, 6, 0)]
    '''
    if len(in_shape) == 1:
        chunkInds = [(i,) for i in range(0, in_shape[0], chunkSize[0])]

    elif len(in_shape) == 2:
        chunkInds = [(i, j) for i, j in itertools.product(range(0, in_shape[0], chunkSize[0]),
                                                          range(0, in_shape[1], chunkSize[1]))]
    elif len(in_shape) == 3:
        chunkInds = [(i, j, k) for i, j, k in itertools.product(range(0, in_shape[0], chunkSize[0]),
                                                                range(0, in_shape[1], chunkSize[1]),
                                                                range(0, in_shape[2], chunkSize[2]))]
    else:
        raise NotImplementedError('makeChunkStartInds: ndim > 3 not supported')

    return chunkInds


def makeChunksFromInds(startInd, chunkSize, in_shape):
    '''
    From a length-N list of tuples containing starting indices,
    create a list of indices into chunks of a numpy D-dimensional array.
    Inputs:
       startInd  - A length-N list of D-dimensional tuples containing the
                   starting indices of a set of chunks
       chunkSize - A D-dimensional tuple containing chunk size in each dimension
       in_shape  - A D-dimensional tuple containing the size of each dimension
    Outputs:
       chunks    - A length-N list of length-D lists, where each element of the
                   length-D list is a numpy array of indices
    Example:
        makeChunksFromInds([(0, 0), (0, 2), (2, 0), (2, 2)],(4,4),(2,2))
    Output:
        [[np.array([0, 0, 1, 1]), np.array([0, 1, 0, 1])],
         [np.array([0, 0, 1, 1]), np.array([2, 3, 2, 3])],
         [np.array([2, 2, 3, 3]), np.array([0, 1, 0, 1])],
         [np.array([2, 2, 3, 3]), np.array([2, 3, 2, 3])]]
    '''
    indices = []
    for ci in startInd:
        index = []
        for si, k, dim in zip(ci, chunkSize, range(len(chunkSize))):
            if si + k > in_shape[dim]:
                dend = in_shape[dim]
            else:
                dend = si + k
            index.append(np.array(range(si, dend)))
        indices.append(index)

    # Now create the index mesh (for Ndim > 1)
    chunks = []
    if len(in_shape) > 1:
        for index in indices:
            chunks.append([np.array(g) for g in zip(*list(itertools.product(*index)))])
    else:
        chunks = indices

    return chunks


def process_chunk(k, chunkInds, proj_wm, SP, SLV, chunkSize, stepSize, ifWet, ifHydro, max_len, wm_file):
    """
    Perform the interpolation and integration over a single chunk.
    """
    # Transformer from ECEF to weather model
    t = Transformer.from_crs(4978, proj_wm, always_xy=True)

    # datatype must be specific for the cython makePoints* function
    _DTYPE = np.float64

    # H5PY does not support fancy indexing with tuples, hence this if/else check
    if len(chunkSize) == 1:
        row = chunkInds[0]
        ray = makePoints1D(max_len, SP[row, :].astype(_DTYPE), SLV[row, :].astype(_DTYPE), stepSize)
    elif len(chunkSize) == 2:
        row, col = chunkInds
        ray = makePoints1D(max_len, SP[row, col, :].astype(_DTYPE), SLV[row, col, :].astype(_DTYPE), stepSize)
    elif len(chunkSize) == 3:
        row, col, zind = chunkInds
        ray = makePoints1D(max_len, SP[row, col, zind, :].astype(_DTYPE), SLV[row, col, zind, :].astype(_DTYPE), stepSize)
    else:
        raise RuntimeError('Data in more than 4 dimensions is not supported')

    ray_x, ray_y, ray_z = t.transform(ray[..., 0, :], ray[..., 1, :], ray[..., 2, :])
    delay_wet = interpolate2(ifWet, ray_x, ray_y, ray_z)
    delay_hydro = interpolate2(ifHydro, ray_x, ray_y, ray_z)
    int_delays = _integrateLOS(stepSize, delay_wet, delay_hydro)

    return int_delays


def interpolate2(fun, x, y, z):
    '''
    helper function to make the interpolation step cleaner
    '''
    in_shape = x.shape
    out = fun((y.ravel(), x.ravel(), z.ravel()))  # note that this re-ordering is on purpose to match the weather model
    outData = out.reshape(in_shape)
    return outData


def _integrateLOS(stepSize, wet_pw, hydro_pw, Npts=None):
    delays = []
    for d in (wet_pw, hydro_pw):
        if d.ndim == 1:
            delays.append(np.array([int_fcn(d, stepSize)]))
        else:
            delays.append(_integrate_delays(stepSize, d, Npts))
    return np.stack(delays, axis=0)


def _integrate_delays(stepSize, refr, Npts=None):
    '''
    This function gets the actual delays by integrating the refractivity in
    each node. Refractivity is given in the 'refr' variable.
    '''
    delays = []
    if Npts is not None:
        for n, ray in zip(Npts, refr):
            delays.append(int_fcn(ray, stepSize, n))
    else:
        for ray in refr:
            delays.append(int_fcn(ray, stepSize))
    return np.array(delays)


def int_fcn(y, dx, N=None):
    return 1e-6 * dx * np.nansum(y[:N])<|MERGE_RESOLUTION|>--- conflicted
+++ resolved
@@ -9,11 +9,8 @@
 import h5py
 import itertools
 import multiprocessing as mp
-<<<<<<< HEAD
-=======
 import time
 import xarray
->>>>>>> 7de30d63
 
 from netCDF4 import Dataset
 import numpy as np
@@ -36,38 +33,7 @@
     SP: ndarray    - a * x 3 array containing the XYZ locations of the pixels in ECEF coordinates. 
                      Note the ordering of the array is [Y X Z]
     '''
-<<<<<<< HEAD
-    t = Transformer.from_crs(4326, 4978, always_xy=True)  # converts from WGS84 geodetic to WGS84 geocentric
-
-    with h5py.File(pnts_file, 'r+') as f:
-        ndv = f.attrs['NoDataValue']
-        lon = f['lon'][()]
-        lat = f['lat'][()]
-        hgt = f['hgt'][()]
-
-    lon[lon == ndv] = np.nan
-    lat[lat == ndv] = np.nan
-    hgt[hgt == ndv] = np.nan
-
-    sp = np.moveaxis(np.array(t.transform(lon, lat, hgt)), 0, -1)
-
-    with h5py.File(pnts_file, 'r+') as f:
-        f['Rays_SP'][...] = sp.astype(np.float64)  # ensure double is maintained
-
-
-def getInterpolators(wm_file, kind='pointwise'):
-    '''
-    Read 3D gridded data from a processed weather model file and wrap it with
-    an interpolator
-    '''
-    # Get the weather model data
-    with Dataset(wm_file, mode='r') as f:
-        xs_wm = np.array(f.variables['x'][:])
-        ys_wm = np.array(f.variables['y'][:])
-        zs_wm = np.array(f.variables['z'][:])
-=======
     [X, Y, Z] = np.meshgrid(x, y, z)
->>>>>>> 7de30d63
 
     try:
         t = Transformer.from_crs(ds['CRS'], 4978, always_xy=True)  # converts to WGS84 geocentric
@@ -90,19 +56,12 @@
     '''
     ifWet, ifHydro = getInterpolators(wm_file)
 
-<<<<<<< HEAD
-    with h5py.File(pnts_file, 'r') as f:
-        chunkSize = f.attrs['ChunkSize']
-        in_shape = f['lon'].attrs['Shape']
-        max_len = np.nanmax(f['Rays_len'])
-=======
     #with h5py.File(pnts_file, 'r') as f:
     #    Nrays = f.attrs['NumRays']
     #    chunkSize = f.attrs['ChunkSize']
     #    in_shape = f['lon'].attrs['Shape']
     #    arrSize = f['lon'].shape
     #    max_len = np.nanmax(f['Rays_len'])
->>>>>>> 7de30d63
 
     with xarray.load_dataset(wm_file) as f:
         try:
