--- conflicted
+++ resolved
@@ -159,17 +159,10 @@
         if zref is None:
             zref = const._ZREF
 
-<<<<<<< HEAD
-        import pdb; pdb.set_trace()
         hgts = np.tile(self._zs.copy(), self._lats.shape[:2] + (1,))
         los = getLookVectors(los, self._lats, self._lons, hgts, self._zmax)
         wet  = self.getWetRefractivity()
         hydro= self.getHydroRefractivity()
-=======
-        mask = self._zs < zref
-        hgts = np.tile(self._zs.copy(), self._lats.shape[:2] + (1,))
-        los = getLookVectors(los, self._lats[...,mask], self._lons[...,mask], hgts[...,mask], self._zmax)
->>>>>>> fc4c6d19
         
         # ECEF to Lat/Lon reference frame
         p1 = CRS.from_epsg(4978) 
@@ -177,7 +170,6 @@
 
         # Get the look vectors
         lengths = np.linalg.norm(los, axis=-1)
-<<<<<<< HEAD
         max_len = np.nanmax(lengths)
         los_slv = los/lengths[...,np.newaxis]
 
@@ -189,24 +181,6 @@
         ifHydro = getIntFcn(self._xs, self._ys, self._zs, hydro)
 
         ray, Npts = _ray_helper(lengths, rays_ecef, los_slv, _STEP)
-=======
-        max_len = min([np.nanmax(lengths), max(self._zs)]) # max(self._zs) should probably be a default, but leaving this in for now
-        los_slv = los/lengths[...,np.newaxis]
-
-        # Transform each point to ECEF
-        rays_ecef = np.stack(lla2ecef(self._lats, self._lons, hgts[...,mask]), axis =-1)
-  
-        # Calculate the integrated delays
-        ifWet = getIntFcn(self._xs, self._ys, self._zs, self.getWetRefractivity())
-        ifHydro = getIntFcn(self._xs, self._ys, self._zs, self.getHydroRefractivity())
-
-        np.place(lengths, lengths>max_len, max_len)
-        import pdb; pdb.set_trace() #TODO: Need to verify why _ray_helper is failing
-        ray, Npts = _ray_helper(lengths, 
-                                rays_ecef.reshape((np.prod(rays_ecef.shape[:-1]), rays_ecef.shape[-1])), 
-                                los_slv.reshape((np.prod(los_slv.shape[:-1]), los_slv.shape[-1])), 
-                                _STEP)
->>>>>>> fc4c6d19
         ray_x, ray_y, ray_z = t.transform(ray[...,0], ray[...,1], ray[...,2])
 
         delay_wet   = interpolate2(ifWet, ray_x, ray_y, ray_z)
