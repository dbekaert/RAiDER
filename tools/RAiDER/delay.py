--- conflicted
+++ resolved
@@ -10,12 +10,9 @@
 
 import h5py
 import numpy as np
-<<<<<<< HEAD
-=======
 import xarray
 
 from netCDF4 import Dataset
->>>>>>> 7de30d63
 from pyproj import CRS, Transformer
 from scipy.interpolate import RegularGridInterpolator as Interpolator
 
@@ -194,14 +191,9 @@
         sp = np.stack(lla2ecef(lat, lon, hgt), axis=-1)
 
         wet, hydro = get_delays(
-<<<<<<< HEAD
-            step,  # TODO: step is undefined
-            pnts_file,
-=======
             _STEP,
             sp,
             los,
->>>>>>> 7de30d63
             weather_model_file,
         )
 
