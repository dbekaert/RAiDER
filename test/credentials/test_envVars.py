--- conflicted
+++ resolved
@@ -105,8 +105,4 @@
     actual_content = rc_path.read_text()
     rc_path.unlink()
 
-<<<<<<< HEAD
-    assert expected_content == actual_content, f'{rc_path} was not updated correctly'
-=======
-    assert expected_content == actual_content, f'{rc_path} was not created correctly'
->>>>>>> 089a7693
+    assert expected_content == actual_content, f'{rc_path} was not created correctly'