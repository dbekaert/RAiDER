--- conflicted
+++ resolved
@@ -8,16 +8,11 @@
 
 ## [Unreleased]
 ### Added
-<<<<<<< HEAD
-* [650](https://github.com/dbekaert/RAiDER/pull/650) - Added automatic code formatting.
-### Changed
-* [651](https://github.com/dbekaert/RAiDER/pull/651) - Removed use of deprecated argument to `pandas.read_csv`.
-=======
+* [650](https://github.com/dbekaert/RAiDER/pull/650) - Added a linting and formatting checking runner.
 * [656](https://github.com/dbekaert/RAiDER/pull/656) - Example run configuration files available through `raider.py --generate_config <example_name>`.
 ### Changed
 * [651](https://github.com/dbekaert/RAiDER/pull/651) - Removed use of deprecated argument to `pandas.read_csv`.
 * [662](https://github.com/dbekaert/RAiDER/pull/662) - Bumped dem-stitcher to >= v2.5.6, which updates the URL for reading the Geoid EGM 2008.
->>>>>>> e4131dcf
 ### Fixed
 * [627](https://github.com/dbekaert/RAiDER/pull/627) - Made Python datetimes timezone-aware and added unit tests and bug fixes.
 * [657](https://github.com/dbekaert/RAiDER/pull/657) - Fixed a few typos in `README.md`.
