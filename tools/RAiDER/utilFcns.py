--- conflicted
+++ resolved
@@ -18,14 +18,9 @@
 
 from RAiDER.constants import (
     _g0 as g0,
-<<<<<<< HEAD
     _g1 as G1,
-    R_EARTH_MAX as Rmax,
-    R_EARTH_MIN as Rmin,
-=======
     R_EARTH_MAX_WGS84 as Rmax,
     R_EARTH_MIN_WGS84 as Rmin,
->>>>>>> 3d4d48be
     _THRESHOLD_SECONDS,
 )
 from RAiDER.logger import logger
@@ -408,15 +403,8 @@
 
 def get_Re(lats):
     '''
-<<<<<<< HEAD
-    Returns: the ellipsoid as a fcn of latitude
-    More precisely: Calculates the GEOID radius at a given latitude on WGS84 ellipsoid
-=======
-    Returns: the ellipsoid as a fcn of latitude. 
-
-    The equation is a standard expression for g, see e.g., 
-    https://arggit.usask.ca/ARGPackages/eratools/-/blob/b41e660c5392ede6b5ba93ffd1d61defe3ddcbc4/eratools/geopotential.py
-
+    Returns earth radius as a function of latitude for WGS84
+    
     Args: 
         lats    - ndarray of geodetic latitudes in degrees
     
@@ -431,25 +419,10 @@
      array([6378137., 6372770.5219805, 6367417.56705189, 6362078.07851428, 6356752.])
     >>> assert output[0] == 6378137 # (Rmax)
     >>> assert output[-1] == 6356752 # (Rmin)
->>>>>>> 3d4d48be
     '''
     return np.sqrt(1 / (((cosd(lats)**2) / Rmax**2) + ((sind(lats)**2) / Rmin**2)))
 
 
-<<<<<<< HEAD
-def _geo_to_ht(lats, hts):
-    """  Returns geometric height above the reference ellipsoid
-
-    Note that this formula technically computes height above geoid
-    but the geoid is actually a perfect sphere;
-    Thus returned heights are above a reference ellipsoid == sphere
-
-    https://confluence.ecmwf.int/display/CKB/ERA5%3A+compute+pressure+and+geopotential+on+model+levels%2C+geopotential+height+and+geometric+height
-
-    """
-    g_ll = _get_g_ll(lats)
-    Re = _get_Re(lats)
-=======
 def geo_to_ht(lats, hts):
     """
     Convert geopotential height to ellipsoidal heights referenced to WGS84.
@@ -459,7 +432,7 @@
     Thus returned heights are above a reference ellipsoid, which most assume to be 
     a sphere (e.g., ECMWF - see https://confluence.ecmwf.int/display/CKB/ERA5%3A+compute+pressure+and+geopotential+on+model+levels%2C+geopotential+height+and+geometric+height#ERA5:computepressureandgeopotentialonmodellevels,geopotentialheightandgeometricheight-Geopotentialheight 
     - "Geometric Height" and also https://confluence.ecmwf.int/display/CKB/ERA5%3A+data+documentation#ERA5:datadocumentation-Earthmodel).
-    However, by calculating the ellipsoid here we can directly reference to WGS84. 
+    However, by calculating the ellipsoid here we directly reference to WGS84. 
 
     Compare to MetPy: 
     (https://unidata.github.io/MetPy/latest/api/generated/metpy.calc.geopotential_to_height.html)
@@ -475,7 +448,6 @@
     """
     g_ll = _get_g_ll(lats) # gravity function of latitude
     Re = get_Re(lats) # Earth radius function of latitude
->>>>>>> 3d4d48be
 
     # Calculate Geometric Height, h
     h = (hts * Re) / (g_ll / g0 * Re - hts)
