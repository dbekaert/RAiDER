--- conflicted
+++ resolved
@@ -214,19 +214,9 @@
 
         # add a buffer for raytracing
         if los.ray_trace():
-<<<<<<< HEAD
             aoi.calc_buffer(model)
         else:
             aoi.add_buffer(model._proj, buffer=0.01)
-=======
-            S,N,W,E = aoi.bounds()
-            maxlati = np.abs([S,N]).argmax()
-            buffer  = calc_buffer(model._Name, [S,N][maxlati], np.mean([W,E]))
-            ll_bounds = aoi.add_buffer(buffer=buffer)
-
-        else:
-            ll_bounds = aoi.add_buffer(buffer=0.05)
->>>>>>> 7de32970
 
         ###########################################################
         # weather model calculation
