--- conflicted
+++ resolved
@@ -6,15 +6,13 @@
 and this project adheres to [PEP 440](https://www.python.org/dev/peps/pep-0440/)
 and uses [Semantic Versioning](https://semver.org/spec/v2.0.0.html).
 
-<<<<<<< HEAD
 ## [Unreleased]
 ### Fixed
 * [672](https://github.com/dbekaert/RAiDER/pull/672) - Fixed a bug causing test_updateTrue to falsely pass.
-=======
+
 ## [0.5.3]
 ### Fixed
 * Updates dem-stitcher to 2.5.8 to ensure new (ARIA-managed) url for reading the Geoid EGM 2008. See this [issue](https://github.com/ACCESS-Cloud-Based-InSAR/dem-stitcher/issues/96).
->>>>>>> a9bf37cc
 
 ## [0.5.2]
 ### Changed
