--- conflicted
+++ resolved
@@ -1,9 +1,6 @@
 import datetime
-<<<<<<< HEAD
-=======
 import logging
 import xarray
->>>>>>> 7de30d63
 
 import numpy as np
 import requests
