#!/usr/bin/env python3
# ~~~~~~~~~~~~~~~~~~~~~~~~~~~~~~~~~~~~~~~~~~~~~~~~~~~~~~~~~~~~~~~~~~~~~~~~~~~~~~
# 
#  Author: Jeremy Maurer, Raymond Hogenson & David Bekaert
#  Copyright 2019, by the California Institute of Technology. ALL RIGHTS
#  RESERVED. United States Government Sponsorship acknowledged.
# 
# ~~~~~~~~~~~~~~~~~~~~~~~~~~~~~~~~~~~~~~~~~~~~~~~~~~~~~~~~~~~~~~~~~~~~~~~~~~~~~

import numpy as np
import os.path
import shelve
import RAiDER.utilFcns as utilFcns
from RAiDER.constants import _ZREF, Zenith


#TODO: It looks like Configurable and ProductManager may not be fully functioning
class Configurable():
    '''
    Is this needed? 
    '''
    def __init__(self):
        pass

class ProductManager(Configurable):
    '''
    TODO: docstring
    '''
    family = 'productmanager'
    def __init__(self,family='', name=''):
        super(ProductManager, self).__init__(family if family else  self.__class__.family, name=name)
        
    def dumpProduct(self,obj,filename):
        self._instance = obj
        self.dump(filename)
        
    def loadProduct(self,filename):
        self.load(filename)
        return self._instance


def state_to_los(t, x, y, z, vx, vy, vz, lats, lons, heights, zref = _ZREF):
    '''
    Converts information from a state vector for a satellite orbit, given in terms of 
    position and velocity, to line-of-sight information at each (lon,lat, height) 
    coordinate requested by the user.
    '''
    from RAiDER import Geo2rdr

    # check the inputs
    if t.size < 4:
        raise RuntimeError('state_to_los: At least 4 state vectors are required for orbit interpolation')
    if t.shape!=x.shape:
        raise RuntimeError('state_to_los: t and x must be the same size')
    if lats.shape!=lons.shape:
        raise RuntimeError('state_to_los: lats and lons must be the same size')

    real_shape = lats.shape
    lats = lats.flatten()
    lons = lons.flatten()
    heights = heights.flatten()

    geo2rdr_obj = Geo2rdr.PyGeo2rdr()
    geo2rdr_obj.set_orbit(t, x, y, z, vx, vy, vz)

    loss = np.zeros((3, len(lats)))
    slant_ranges = np.zeros_like(lats)
 

    for i, (lat, lon, height) in enumerate(zip(lats, lons, heights)):
        height_array = np.array(((height,),))

        # Geo2rdr is picky about the type of height
        height_array = height_array.astype(np.double)

        geo2rdr_obj.set_geo_coordinate(360-lon,lat,1, 1,height_array)
        #geo2rdr_obj.set_geo_coordinate(np.radians(360-lon),np.radians(lat),1, 1,height_array)

        # compute the radar coordinate for each geo coordinate
        geo2rdr_obj.geo2rdr()

        # get back the line of sight unit vector
        los_x, los_y, los_z = geo2rdr_obj.get_los()
        loss[:, i] = los_x, los_y, los_z

        # get back the slant ranges
        # TODO: slant_range and LOS return from GEO2RDR are not correct, what units do they expect?
        slant_range = geo2rdr_obj.get_slant_range()  #<- geo2rdr returns the slant range to sensor...not exactly what we want
        slant_ranges[i] = slant_range

    los = loss * slant_ranges

    # Have to think about traversal order here. It's easy, though, since
    # in both orders xs come first, followed by all ys, followed by all
    # zs.
    return los.reshape(real_shape + (3,))


def read_shelve(filename):
    '''
    TODO: docstring
    '''
    with shelve.open(filename, 'r') as db:
        obj = db['frame']

    numSV = len(obj.orbit.stateVectors)

    t = np.ones(numSV)
    x = np.ones(numSV)
    y = np.ones(numSV)
    z = np.ones(numSV)
    vx = np.ones(numSV)
    vy = np.ones(numSV)
    vz = np.ones(numSV)

    for i, st in enumerate(obj.orbit.stateVectors):
        t[i] = st.time.second + st.time.minute*60.0
        x[i] = st.position[0]
        y[i] = st.position[1]
        z[i] = st.position[2]
        vx[i] = st.velocity[0]
        vy[i] = st.velocity[1]
        vz[i] = st.velocity[2]

    return t, x, y, z, vx, vy, vz


def read_txt_file(filename):
    t = list()
    x = list()
    y = list()
    z = list()
    vx = list()
    vy = list()
    vz = list()
    with open(filename, 'r') as f:
        for line in f:
            try:
                t_, x_, y_, z_, vx_, vy_, vz_ = [float(t) for t in line.split()]
            except ValueError:
                raise ValueError(
                        "I need {} to be a 7 column text file, with ".format(filename) + 
                        "columns t, x, y, z, vx, vy, vz (Couldn't parse line " + 
                        "{})".format(repr(line)))
            t.append(t_)
            x.append(x_)
            y.append(y_)
            z.append(z_)
            vx.append(vx_)
            vy.append(vy_)
            vz.append(vz_)
    return [np.array(a) for a in [t,x,y,z, vx,vy, vz]]
<<<<<<< HEAD
=======


def read_ESA_Orbit_file(filename):
    '''
    Read orbit data from an orbit file supplied by ESA
    '''
    import datetime
    import xml.etree.ElementTree as ET

    tree = ET.parse(filename)
    root = tree.getroot()
    data_block = root[1]
    numOSV = len(data_block[0])

    t = np.ones(numOSV)
    x = np.ones(numOSV)
    y = np.ones(numOSV)
    z = np.ones(numOSV)
    vx = np.ones(numOSV)
    vy = np.ones(numOSV)
    vz = np.ones(numOSV)

    for i, st in enumerate(data_block[0]):
        t[i] = dt2float(datetime.datetime.strptime(st[1].text, 'UTC=%Y-%m-%dT%H:%M:%S.%f'))
        x[i] = float(st[4].text)
        y[i] = float(st[5].text)
        z[i] = float(st[6].text)
        vx[i]= float(st[7].text)
        vy[i]= float(st[8].text)
        vz[i]= float(st[9].text)

    return [t, x, y, z, vx, vy, vz]
>>>>>>> e5fdc0d4


def read_ESA_Orbit_file(filename):
    '''
    Read orbit data from an orbit file supplied by ESA
    '''
    import datetime
    import xml.etree.ElementTree as ET

    tree = ET.parse(filename)
    root = tree.getroot()
    data_block = root[1]
    numOSV = len(data_block[0])

    t = np.ones(numOSV)
    x = np.ones(numOSV)
    y = np.ones(numOSV)
    z = np.ones(numOSV)
    vx = np.ones(numOSV)
    vy = np.ones(numOSV)
    vz = np.ones(numOSV)

    for i, st in enumerate(data_block[0]):
        t[i] = dt2float(datetime.datetime.strptime(st[1].text, 'UTC=%Y-%m-%dT%H:%M:%S.%f'))
        x[i] = float(st[4].text)
        y[i] = float(st[5].text)
        z[i] = float(st[6].text)
        vx[i]= float(st[7].text)
        vy[i]= float(st[8].text)
        vz[i]= float(st[9].text)

    return [t, x, y, z, vx, vy, vz]

def read_xml_file(filename):

    pm = ProductManager()
    pm.configure()

    obj = pm.loadProduct(filename)

    numSV = len(obj.orbit.stateVectors)

    t = np.ones(numSV)
    x = np.ones(numSV)
    y = np.ones(numSV)
    z = np.ones(numSV)
    vx = np.ones(numSV)
    vy = np.ones(numSV)
    vz = np.ones(numSV)

    for i, st in enumerate(obj.orbit.stateVectors):
        t[i] = st.time.second + st.time.minute*60.0
        x[i] = st.position[0]
        y[i] = st.position[1]
        z[i] = st.position[2]
        vx[i] = st.velocity[0]
        vy[i] = st.velocity[1]
        vz[i] = st.velocity[2]

    return t, x, y, z, vx, vy, vz


def infer_sv(los_file, lats, lons, heights):
    """Infer the type of file to read, then read an LOS file."""
    _, ext = os.path.splitext(los_file)
    if ext == '.txt':
        svs = read_txt_file(los_file)
    elif ext == '.xml':
        svs = read_xml_file(los_file)
    elif ext == '.EOF':
        svs = read_ESA_Orbit_file(los_file)
    else:
        # Here's where things get complicated... Either it's a shelve
        # file or the user messed up. For now we'll just try to read it
        # as a shelve file, and throw whatever error that does, although
        # the message might be sometimes misleading.
        svs = read_shelve(los_file)
    LOSs = state_to_los(*svs, lats = lats, lons = lons, heights = heights)
    return LOSs


def los_to_lv(incidence, heading, lats, lons, heights, zref, ranges=None):
    # I'm looking at http://earthdef.caltech.edu/boards/4/topics/327
    a_0 = incidence
    a_1 = heading

    east = utilFcns.sind(a_0)*utilFcns.cosd(a_1 + 90)
    north = utilFcns.sind(a_0)*utilFcns.sind(a_1 + 90)
    up = utilFcns.cosd(a_0)

    east, north, up = np.stack((east, north, up))

    # Pick reasonable range to top of troposphere if not provided
    if ranges is None:
        ranges = (zref - heights) / up

    # Scale look vectors by range
    east, north, up = np.stack((east, north, up)) * ranges

    x, y, z = utilFcns.enu2ecef(
            east.flatten(), north.flatten(), up.flatten(), lats.flatten(),
            lons.flatten(), heights.flatten())

    los = (np.stack((x, y, z), axis=-1) - np.stack(utilFcns.lla2ecef(
               lats.flatten(), lons.flatten(), heights.flatten()), axis=-1))
    los = los.reshape(east.shape + (3,))

    return los


def infer_los(los, lats, lons, heights, zref):
    '''
    Helper function to deal with various LOS files supplied
    '''

    los_type, los_file = los

    if los_type == 'sv':
        LOS = infer_sv(los_file, lats, lons, heights)

    if los_type == 'los':
        from RAiDER.utilFcns import checkShapes
        incidence, heading = [f.flatten() for f in utilFcns.gdal_open(los_file)]
        checkShapes(np.stack((incidence, heading), axis = -1), lats, lons, heights)
        LOS = los_to_lv(incidence, heading, lats, lons, heights, zref)

    return LOS

    raise ValueError("Unsupported los type '{}'".format(los_type))


def _getZenithLookVecs(lats, lons, heights, zref = _ZREF):

    '''
    Returns look vectors when Zenith is used. 
    Inputs: 
       lats/lons/heights - Nx1 numpy arrays of points. 
       zref              - float, integration height in meters
    Outputs: 
       zenLookVecs       - an Nx3 numpy array with the look vectors.
                           The vectors give the zenith ray paths for 
                           each of the points to the top of the atmosphere. 
    '''
    try:
        if (lats.ndim!=1) | (heights.ndim!=1) | (lons.ndim!=1):
            raise RuntimeError('_getZenithLookVecs: lats/lons/heights must be 1-D numpy arrays')
    except AttributeError:
        raise RuntimeError('_getZenithLookVecs: lats/lons/heights must be 1-D numpy arrays')
    if hasattr(zref, "__len__") | isinstance(zref, str):
        raise RuntimeError('_getZenithLookVecs: zref must be a scalar')

    e = np.cos(np.radians(lats))*np.cos(np.radians(lons))
    n = np.cos(np.radians(lats))*np.sin(np.radians(lons))
    u = np.sin(np.radians(lats))
    zenLookVecs = (np.array((e,n,u)).T*(zref - heights)[..., np.newaxis])
    return zenLookVecs


def getLookVectors(look_vecs, lats, lons, heights, zref = _ZREF):
    '''
    If the input look vectors are specified as Zenith, compute and return the
    look vectors. Otherwise, check that the look_vecs shape makes sense. 
    '''
    if look_vecs is None:
        look_vecs= Zenith

    in_shape = lats.shape
    lat = lats.flatten()
    lon = lons.flatten()
    hgt = heights.flatten()

    if look_vecs is Zenith:
        look_vecs = _getZenithLookVecs(lat, lon, hgt, zref = zref)
    else:
        look_vecs = infer_los(look_vecs, lat, lon, hgt, zref)

    mask = np.isnan(hgt) | np.isnan(lat) | np.isnan(lon)
    look_vecs[mask,:] = np.nan

    return look_vecs.reshape(in_shape + (3,))



def dt2float(date):
    import datetime as dt
    import time

    def sinceEpoch(date): # returns seconds since epoch
        return time.mktime(date.timetuple())
    s = sinceEpoch

    # check that the object is a datetime
    try:
        year = date.year
    except AttributeError:
        date = numpyDT64ToDatetime(date)
        year = date.year

    startOfThisYear = dt.datetime(year=year, month=1, day=1)
    startOfNextYear = dt.datetime(year=year+1, month=1, day=1)

    yearElapsed = s(date) - s(startOfThisYear)
    yearDuration = s(startOfNextYear) - s(startOfThisYear)
    fraction = yearElapsed/yearDuration
    date_frac = date.year + fraction

    return date_frac<|MERGE_RESOLUTION|>--- conflicted
+++ resolved
@@ -14,7 +14,7 @@
 from RAiDER.constants import _ZREF, Zenith
 
 
-#TODO: It looks like Configurable and ProductManager may not be fully functioning
+#TODO: It looks like Configurable and ProductManager are not functioning
 class Configurable():
     '''
     Is this needed? 
@@ -44,6 +44,11 @@
     Converts information from a state vector for a satellite orbit, given in terms of 
     position and velocity, to line-of-sight information at each (lon,lat, height) 
     coordinate requested by the user.
+
+    *Note*: 
+    The LOS returned should be a vector pointing from the ground pixel to the sensor, 
+    truncating at the top of the troposphere, in an earth-centered, earth-fixed 
+    coordinate system. 
     '''
     from RAiDER import Geo2rdr
 
@@ -73,8 +78,8 @@
         # Geo2rdr is picky about the type of height
         height_array = height_array.astype(np.double)
 
-        geo2rdr_obj.set_geo_coordinate(360-lon,lat,1, 1,height_array)
-        #geo2rdr_obj.set_geo_coordinate(np.radians(360-lon),np.radians(lat),1, 1,height_array)
+        lon_start, lat_start = np.radians(360-lon),np.radians(lat)
+        geo2rdr_obj.set_geo_coordinate(lon_start, lat_start,1, 1,height_array)
 
         # compute the radar coordinate for each geo coordinate
         geo2rdr_obj.geo2rdr()
@@ -84,11 +89,11 @@
         loss[:, i] = los_x, los_y, los_z
 
         # get back the slant ranges
-        # TODO: slant_range and LOS return from GEO2RDR are not correct, what units do they expect?
         slant_range = geo2rdr_obj.get_slant_range()  #<- geo2rdr returns the slant range to sensor...not exactly what we want
         slant_ranges[i] = slant_range
 
     los = loss * slant_ranges
+    #los = loss #<- just keep in unit vector form?
 
     # Have to think about traversal order here. It's easy, though, since
     # in both orders xs come first, followed by all ys, followed by all
@@ -150,8 +155,6 @@
             vy.append(vy_)
             vz.append(vz_)
     return [np.array(a) for a in [t,x,y,z, vx,vy, vz]]
-<<<<<<< HEAD
-=======
 
 
 def read_ESA_Orbit_file(filename):
@@ -175,7 +178,7 @@
     vz = np.ones(numOSV)
 
     for i, st in enumerate(data_block[0]):
-        t[i] = dt2float(datetime.datetime.strptime(st[1].text, 'UTC=%Y-%m-%dT%H:%M:%S.%f'))
+        t[i] = (datetime.datetime.strptime(st[1].text, 'UTC=%Y-%m-%dT%H:%M:%S.%f') - datetime.datetime(1970,1,1)).total_seconds()
         x[i] = float(st[4].text)
         y[i] = float(st[5].text)
         z[i] = float(st[6].text)
@@ -183,40 +186,10 @@
         vy[i]= float(st[8].text)
         vz[i]= float(st[9].text)
 
+    t = t - t[0]
+
     return [t, x, y, z, vx, vy, vz]
->>>>>>> e5fdc0d4
-
-
-def read_ESA_Orbit_file(filename):
-    '''
-    Read orbit data from an orbit file supplied by ESA
-    '''
-    import datetime
-    import xml.etree.ElementTree as ET
-
-    tree = ET.parse(filename)
-    root = tree.getroot()
-    data_block = root[1]
-    numOSV = len(data_block[0])
-
-    t = np.ones(numOSV)
-    x = np.ones(numOSV)
-    y = np.ones(numOSV)
-    z = np.ones(numOSV)
-    vx = np.ones(numOSV)
-    vy = np.ones(numOSV)
-    vz = np.ones(numOSV)
-
-    for i, st in enumerate(data_block[0]):
-        t[i] = dt2float(datetime.datetime.strptime(st[1].text, 'UTC=%Y-%m-%dT%H:%M:%S.%f'))
-        x[i] = float(st[4].text)
-        y[i] = float(st[5].text)
-        z[i] = float(st[6].text)
-        vx[i]= float(st[7].text)
-        vy[i]= float(st[8].text)
-        vz[i]= float(st[9].text)
-
-    return [t, x, y, z, vx, vy, vz]
+
 
 def read_xml_file(filename):
 
@@ -248,7 +221,8 @@
 
 
 def infer_sv(los_file, lats, lons, heights):
-    """Infer the type of file to read, then read an LOS file."""
+    """Read an LOS file."""
+    # TODO: Change this to a try/except structure
     _, ext = os.path.splitext(los_file)
     if ext == '.txt':
         svs = read_txt_file(los_file)
@@ -267,29 +241,39 @@
 
 
 def los_to_lv(incidence, heading, lats, lons, heights, zref, ranges=None):
-    # I'm looking at http://earthdef.caltech.edu/boards/4/topics/327
+    '''
+    Convert incidence and heading to line-of-sight vectors from the ground to the top of 
+    the troposphere. 
+
+    *NOTE*:
+    LOS here is defined in an Earth-centered, earth-referenced 
+    coordinate system as pointing from the ground pixel to the sensor, truncating at the top of
+    the troposphere. 
+    
+    Algorithm referenced from http://earthdef.caltech.edu/boards/4/topics/327
+    '''
     a_0 = incidence
     a_1 = heading
 
     east = utilFcns.sind(a_0)*utilFcns.cosd(a_1 + 90)
     north = utilFcns.sind(a_0)*utilFcns.sind(a_1 + 90)
     up = utilFcns.cosd(a_0)
-
     east, north, up = np.stack((east, north, up))
 
     # Pick reasonable range to top of troposphere if not provided
     if ranges is None:
         ranges = (zref - heights) / up
+    #slant_range = ranges = (zref - heights) / utilFcns.cosd(inc)
 
     # Scale look vectors by range
     east, north, up = np.stack((east, north, up)) * ranges
 
-    x, y, z = utilFcns.enu2ecef(
+    xyz = utilFcns.enu2ecef(
             east.flatten(), north.flatten(), up.flatten(), lats.flatten(),
             lons.flatten(), heights.flatten())
 
-    los = (np.stack((x, y, z), axis=-1) - np.stack(utilFcns.lla2ecef(
-               lats.flatten(), lons.flatten(), heights.flatten()), axis=-1))
+    sp_xyz = utilFcns.lla2ecef(lats.flatten(), lons.flatten(), heights.flatten())
+    los = np.stack(xyz, axis=-1) - np.stack(sp_xyz, axis=-1)
     los = los.reshape(east.shape + (3,))
 
     return los
