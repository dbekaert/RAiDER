--- conflicted
+++ resolved
@@ -18,184 +18,6 @@
     LEVELS_137_HEIGHTS,
 )
 
-
-<<<<<<< HEAD
-=======
-class HRRR(WeatherModel):
-    def __init__(self):
-        # initialize a weather model
-        super().__init__()
-
-        self._humidityType = 'q'
-        self._model_level_type = 'pl'  # Default, pressure levels are 'pl'
-        self._expver = '0001'
-        self._classname = 'hrrr'
-        self._dataset = 'hrrr'
-
-        self._time_res = TIME_RES[self._dataset.upper()]
-
-        # Tuple of min/max years where data is available.
-        self._valid_range = (datetime.datetime(2016, 7, 15), "Present")
-        self._lag_time = datetime.timedelta(hours=3)  # Availability lag time in days
-
-        # model constants
-        self._k1 = 0.776  # [K/Pa]
-        self._k2 = 0.233  # [K/Pa]
-        self._k3 = 3.75e3  # [K^2/Pa]
-
-        # 3 km horizontal grid spacing
-        self._lat_res = 3. / 111
-        self._lon_res = 3. / 111
-        self._x_res = 3.
-        self._y_res = 3.
-
-        self._Nproc = 1
-        self._Name = 'HRRR'
-        self._Npl = 0
-        self.files = None
-        self._bounds = None
-        self._zlevels = np.flipud(LEVELS_137_HEIGHTS)
-
-        # Projection
-        # NOTE: The HRRR projection will get read directly from the downloaded weather model file; however,
-        # we also define it here so that the projection can be used without downloading any data. This is
-        # used for consistency with the other weather models and allows for some nice features, such as
-        # buffering.
-
-        # See https://github.com/blaylockbk/pyBKB_v2/blob/master/demos/HRRR_earthRelative_vs_gridRelative_winds.ipynb and code lower down
-        # '262.5:38.5:38.5:38.5 237.280472:1799:3000.00 21.138123:1059:3000.00'
-        # 'lov:latin1:latin2:latd lon1:nx:dx lat1:ny:dy'
-        # LCC parameters
-        lon0 = 262.5
-        lat0 = 38.5
-        lat1 = 38.5
-        lat2 = 38.5
-        x0 = 0
-        y0 = 0
-        earth_radius = 6371229
-        p1 = CRS(f'+proj=lcc +lat_1={lat1} +lat_2={lat2} +lat_0={lat0} '\
-                 f'+lon_0={lon0} +x_0={x0} +y_0={y0} +a={earth_radius} '\
-                 f'+b={earth_radius} +units=m +no_defs')
-        self._proj = p1
-
-        self._valid_bounds =  Polygon(((-125, 21), (-133, 49), (-60, 49), (-72, 21)))
-
-
-
-    def _fetch(self,  out):
-        '''
-        Fetch weather model data from HRRR
-        '''
-        self._files = out
-        corrected_DT = round_date(self._time, datetime.timedelta(hours=self._time_res))
-        if not corrected_DT == self._time:
-            print('Rounded given datetime from  %s to %s', self._time, corrected_DT)
-
-        # HRRR uses 0-360 longitude, so we need to convert the bounds to that
-        bounds = self._ll_bounds.copy()
-        bounds[2:] = np.mod(bounds[2:], 360)
-
-        if self.checkValidBounds(self._ll_bounds):
-            self.checkTime(corrected_DT)
-            download_hrrr_file(bounds, corrected_DT, out, model='hrrr')
-        else:
-            hrrrak = HRRRAK()
-            if hrrrak.checkValidBounds(bounds):
-                hrrrak.checkTime(corrected_DT)
-                download_hrrr_file(bounds, corrected_DT, out, model='hrrrak')
-            else:
-                raise ValueError('The requested location is unavailable for HRRR')
-
-
-    def load_weather(self, *args, filename=None, **kwargs):
-        '''
-        Load a weather model into a python weatherModel object, from self.files if no
-        filename is passed.
-        '''
-        if filename is None:
-            filename = self.files[0] if isinstance(self.files, list) else self.files
-
-        _xs, _ys, _lons, _lats, qs, temps, pl, geo_hgt, proj = load_weather_hrrr(filename)
-            # correct for latitude
-        self._get_heights(_lats, geo_hgt)
-
-        self._t = temps
-        self._q = qs
-        self._p = np.broadcast_to(pl[np.newaxis, np.newaxis, :], geo_hgt.shape)
-        self._xs = _xs
-        self._ys = _ys
-        self._lats = _lats
-        self._lons = _lons
-
-        self._proj = proj
-
-
-class HRRRAK(WeatherModel):
-    def __init__(self):
-        # The HRRR-AK model has a few different parameters than HRRR-CONUS.
-        # These will get used if a user requests a bounding box in Alaska
-        super().__init__()
-
-        # model constants
-        self._k1 = 0.776  # [K/Pa]
-        self._k2 = 0.233  # [K/Pa]
-        self._k3 = 3.75e3  # [K^2/Pa]
-
-        # 3 km horizontal grid spacing
-        self._lat_res = 3. / 111
-        self._lon_res = 3. / 111
-        self._x_res = 3.
-        self._y_res = 3.
-
-        self._Nproc = 1
-        self._Npl = 0
-        self.files = None
-        self._bounds = None
-        self._zlevels = np.flipud(LEVELS_137_HEIGHTS)
-
-        self._classname = 'hrrrak'
-        self._dataset = 'hrrrak'
-        self._Name = "HRRR-AK"
-        self._time_res = TIME_RES['HRRR-AK']
-        self._valid_range = (datetime.datetime(2018, 7, 13), "Present")
-        self._lag_time = datetime.timedelta(hours=3)
-        self._valid_bounds =  Polygon(((195, 40), (157, 55), (175, 70), (260, 77), (232, 52)))
-
-        # The projection information gets read directly from the  weather model file but we
-        # keep this here for object instantiation.
-        self._proj = CRS.from_string(
-            '+proj=stere +ellps=sphere +a=6371229.0 +b=6371229.0 +lat_0=90 +lon_0=225.0 ' +
-            '+x_0=0.0 +y_0=0.0 +lat_ts=60.0 +no_defs +type=crs'
-        )
-    def _fetch(self, out):
-        bounds = self._ll_bounds.copy()
-        bounds[2:] = np.mod(bounds[2:], 360)
-        if self.checkValidBounds(bounds):
-            corrected_DT = round_date(self._time, datetime.timedelta(hours=self._time_res))
-            if not corrected_DT == self._time:
-                print('Rounded given datetime from {} to {}'.format(self._time, corrected_DT))
-
-            self.checkTime(corrected_DT)
-            download_hrrr_file(bounds, corrected_DT, out, model='hrrrak')
-
-    def load_weather(self, *args, filename=None, **kwargs):
-        if filename is None:
-            filename = self.files[0] if isinstance(self.files, list) else self.files
-        _xs, _ys, _lons, _lats, qs, temps, pl, geo_hgt, proj = load_weather_hrrr(filename)
-            # correct for latitude
-        self._get_heights(_lats, geo_hgt)
-
-        self._t = temps
-        self._q = qs
-        self._p = np.broadcast_to(pl[np.newaxis, np.newaxis, :], geo_hgt.shape)
-        self._xs = _xs
-        self._ys = _ys
-        self._lats = _lats
-        self._lons = _lons
-        self._proj = proj
-
-
->>>>>>> eb5a478a
 def download_hrrr_file(ll_bounds, DATE, out, model='hrrr', product='prs', fxx=0, verbose=False):
     '''
     Download a HRRR weather model using Herbie
@@ -336,7 +158,6 @@
     _ys = np.broadcast_to(yArr[:, np.newaxis, np.newaxis],
                             geo_hgt.shape)
 
-<<<<<<< HEAD
     return _xs, _ys, lons, lats, qs, temps, pl, geo_hgt, proj
 
 
@@ -438,6 +259,3 @@
 
         self._proj = proj
 
-=======
-    return _xs, _ys, lons, lats, qs, temps, pl, geo_hgt, proj
->>>>>>> eb5a478a
