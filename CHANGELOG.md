--- conflicted
+++ resolved
@@ -9,12 +9,9 @@
 ## [Unreleased]
 ### Changed
 * [651](https://github.com/dbekaert/RAiDER/pull/651) Removed use of deprecated argument to `pandas.read_csv`.
-<<<<<<< HEAD
 ### Fixed
 * [648](https://github.com/dbekaert/RAiDER/issues/648) - Fixed opaque error message if a GUNW file is not produced while HyP3 independently against a previous INSAR_ISCE.
-=======
 * [627](https://github.com/dbekaert/RAiDER/pull/627) Make Python datetimes timezone-aware and add unit tests and bug fixes
->>>>>>> 3c9f4764
 
 ## [0.5.1]
 ### Changed
