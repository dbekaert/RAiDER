#!/usr/bin/env python3
"""
usage: tropo_delay [-h] [--lineofsight LOS | --statevectors STATEVECTORS]
                   [--area LAT LONG | --bounding_box N W S E | --station_file STATION_FILE]
                   [--dem DEM | --heightlvs HEIGHTLVS [HEIGHTLVS ...]] --time
                   TIME [--model MODEL] [--pickleFile PICKLEFILE]
                   [--wrfmodelfiles OUT PLEV] [--wmnetcdf WMNETCDF]
                   [--zref ZREF] [--outformat OUTFORMAT] [--out OUT]
                   [--model_location WMLOC] [--no_parallel] [--download_only]
                   [--verbose]

Calculate tropospheric delay from a weather model

optional arguments:
  -h, --help            show this help message and exit
  --lineofsight LOS, -l LOS
                        GDAL-readable line-of-sight file
  --statevectors STATEVECTORS, -s STATEVECTORS
                        An ISCE XML or shelve file containing state vectors
                        specifying the orbit of the sensor
  --area LAT LONG, -a LAT LONG
                        GDAL-readable longitude and latitude files to specify
                        the region over which to calculate delay. Delay will
                        be calculated at weather model nodes if unspecified
  --bounding_box N W S E, -bb N W S E
                        Bounding box, given as N W S E
  --station_file STATION_FILE
                        CSV file containing a list of stations, with at least the
                        columns "Lat" and "Lon"
  --dem DEM, -d DEM     DEM file. DEM will be downloaded if not specified
  --heightlvs HEIGHTLVS [HEIGHTLVS ...]
                        Delay will be calculated at each of these heights
                        across all of the specified area
  --time TIME           Fetch weather model data at this (ISO 8601 format)
                        time
  --model MODEL         Weather model to use
  --pickleFile PICKLEFILE
                        Pickle file to load
  --wmnetcdf WMNETCDF   Weather model netcdf file. Should have q, t, z, lnsp
                        as variables
  --zref ZREF, -z ZREF  Height limit when integrating (meters) (default:
                        15000)
  --outformat OUTFORMAT
                        Output file format; GDAL-compatible for DEM, HDF5 for
                        height levels (default: ENVI)
  --out OUT             Output file directory
  --model_location WMLOC
                        Directory where weather model files are stored
  --no_parallel, -p     Do not run operation in parallel? Default False.
                        Recommend only True for verbose (debug) mode
  --download_only       Download weather model only without processing?
                        Default False
  --verbose, -v         Run in verbose (debug) mode? Default False

WRF:
  Arguments for when --model WRF is specified

  --wrfmodelfiles OUT PLEV
                        WRF model files
"""


import argparse
import datetime
import itertools
import os

# Local imports
import delay
import pdb

def read_date(s):
    """Read a date from a string in pseudo-ISO 8601 format."""
    year_formats = (
        '%Y-%m-%d',
        '%Y%m%d',
        '%Y-%m',
        '%Y',  # I don't think anyone would ever want just a year
    )
    time_formats = (
        '',
        'T%H:%M:%S.%f',
        'T%H:%M:%S',
        'T%H%M%S.%f',
        'T%H%M%S',
        'T%H:%M',
        'T%H%M',
        'T%H',
    )
    timezone_formats = (
        '',
        'Z',
        '%z',
    )
    all_formats = map(
        ''.join,
        itertools.product(year_formats, time_formats, timezone_formats))
    date = None
    for date_format in all_formats:
        try:
            date = datetime.datetime.strptime(s, date_format)
        except ValueError:
            continue
    if date is None:
        raise ValueError(
            'Unable to coerce {} to a date. Try %Y-%m-%dT%H:%M:%S.%f%z'.format(s))

    return date


def parse_args():
    """Parse command line arguments using argparse."""
    p = argparse.ArgumentParser(
        description='Calculate tropospheric delay from a weather model')

    p.add_argument(
        '--time',
        help='Fetch weather model data at this (ISO 8601 format) time',
        type=read_date, required=True)

    # Line of sight
    los = p.add_mutually_exclusive_group()
    los.add_argument(
        '--lineofsight', '-l',
        help='GDAL-readable line-of-sight file',
        metavar='LOS', default=None)
    los.add_argument(
        '--statevectors', '-s', default=None,
        help=('An ISCE XML or shelve file containing state vectors specifying '
              'the orbit of the sensor'))

    # Area
    area = p.add_mutually_exclusive_group()
    area.add_argument(
        '--area', '-a', nargs=2,default = None,
        help=('GDAL-readable longitude and latitude files to specify the '
              'region over which to calculate delay. Delay will be '
              'calculated at weather model nodes if unspecified'),
        metavar=('LAT', 'LONG'))

    # model BBOX
    p.add_argument(
        '--modelBBOX', '-modelbb', nargs=4,
        help='BBOX of the model to be downloaded, given as N W S E, if not givem defualts in following order: lon-lat derived BBOX, or full world',
        metavar=('N', 'W', 'S', 'E'))
    area.add_argument(
        '--station_file',default = None, type=str, dest='station_file',
        help=('CSV file containing a list of stations, with at least '
              'the columns "Lat" and "Lon"'))

    # heights
    heights = p.add_mutually_exclusive_group()
    heights.add_argument(
        '--dem', '-d', default=None,
        help='DEM file. DEM will be downloaded if not specified')
    heights.add_argument(
        '--heightlvs', default=None,
        help=('Delay will be calculated at each of these heights across '
              'all of the specified area'),
        nargs='+', type=float)

    # Weather model
    p.add_argument(
        '--model',
        help='Weather model to use',
        default='ERA-5')
    p.add_argument(
        '--pickleFile',
        help='Pickle file to load',
        default=None)

    wrf = p.add_argument_group(
        title='WRF',
        description='Arguments for when --model WRF is specified')
    wrf.add_argument(
        '--wrfmodelfiles', nargs=2,
        help='WRF model files',
        metavar=('OUT', 'PLEV'))

    p.add_argument(
        '--wmnetcdf',
        help=('Weather model netcdf file. Should have q, t, z, lnsp as '
              'variables'))

    # Height max
    p.add_argument(
        '--zref', '-z',
        help=('Height limit when integrating (meters) '
              '(default: %(default)s)'),
        type=int, default=15000)

    p.add_argument(
        '--outformat', help='Output file format; GDAL-compatible for DEM, HDF5 for height levels (default: ENVI)',
        default='ENVI')

    p.add_argument('--out', help='Output file directory', default='.')

    p.add_argument('--no_parallel', '-p', action='store_true',dest='no_parallel', default = False, help='Do not run operation in parallel? Default False. Recommend only True for verbose (debug) mode')

    p.add_argument('--download_only', action='store_true',dest='download_only', default = False, help='Download weather model only without processing? Default False')

    p.add_argument('--verbose', '-v', action='store_true',dest='verbose', default = False, help='Run in verbose (debug) mode? Default False')

    return p.parse_args(), p


def writeDelays(wetDelay, hydroDelay, time, los, 
                out, outformat, weather_model_name, 
                proj = None, gt = None):
    '''
    Write the delay numpy arrays to files in the format specified 
    '''
    import numpy as np
    from utils.util import makeDelayFileNames as mdf, writeArrayToRaster as watr

    # Use zero for nodata
    wetDelay[np.isnan(wetDelay)] = 0.
    hydroDelay[np.isnan(hydroDelay)] = 0.

    # For later
    wetFilename, hydroFilename = \
          mdf(time, los, outformat, weather_model_name, out)

    watr(wetDelay, wetFilename, noDataValue = 0., 
                       fmt = outformat, proj = proj, gt = gt)
    watr(hydroDelay, hydroFilename, noDataValue = 0., 
                       fmt = outformat, proj = proj, gt = gt)



def getTropoDelay():
    """tropo_delay main function.

    We'll parse arguments and call delay.py.
    """
    from utils.util import mkdir
    from utils.checkArgs import checkArgs
    import utils.llreader as llr

    args, p = parse_args()

    mkdir(os.path.join(args.out, 'geom'))
    mkdir(os.path.join(args.out, 'weather_files'))

<<<<<<< HEAD
    # Argument checking
    los, lat, lon, heights, flag, weather_model, zref, outformat, \
         time, out, download_only, parallel, verbose = checkArgs(args, p)

    if verbose: 
       print('Starting to run the weather model calculation')
       print('Time type: {}'.format(type(time)))
       print('Time: {}'.format(time.strftime('%Y%m%d')))
       print('Parallel is {}'.format(parallel))

    lats, lons= llr.readLL(lat, lon, flag)

    wetDelay, hydroDelay = \
       delay.tropo_delay(time, los, lats, lons, heights, 
                         weather_model, zref, out,
                         parallel=parallel, verbose = verbose, 
                         download_only = download_only)
=======
    # Area
    if args.area is not None:
        lat, lon = args.area
    else:
        lat = lon = None

    # MODEL bbox
    if args.modelBBOX is not None:
        import numpy as np
        N,W,S,E = args.modelBBOX
        modelBBOX = np.array([N,W,S,E],dtype='float64')
    else:
        modelBBOX = None

    # DEM
    if args.dem is not None:
        heights = ('dem', args.dem)
    elif args.heightlvs is not None:
        heights = ('lvs', args.heightlvs)
    else:
        heights = ('download', None)

    # Weather
    if args.model == 'WRF':
        if args.wmnetcdf is not None:
            p.error('Argument --wmnetcdf invalid with --model WRF')
        if args.wrfmodelfiles is not None:
            weathers = {'type': 'wrf', 'files': args.wrfmodelfiles,
                        'name': 'wrf'}
        else:
            p.error('Argument --wrfmodelfiles required with --model WRF')
    elif args.model=='ERA5':
        from era5 import ERA5
        weathers = {'type': ERA5(), 'files':None, 'name':'ERA-5'}
    else:
        model_module_name = mangle_model_to_module(args.model)
        try:
            model_module = importlib.import_module(model_module_name)
        except ImportError:
            p.error("Couldn't find a module named {}, ".format(repr(model_module_name))+
                    "needed to load weather model {}".format(repr(args.model)))
        if args.wmnetcdf is not None:
            weathers = {'type': model_module.Model, 'files': args.wmnetcdf,
                        'name': args.model}
        elif args.time is None:
            p.error('Must specify one of --wmnetcdf or --time (so I can '
                    'figure out what to download)')
        elif lat is None:
            p.error('Must specify one of --wmnetcdf or --area (so I can '
                    'figure out what to download)')
        else:
            weathers = {'type': model_module.Model, 'files': None,
                        'name': args.model}

    # zref
    zref = args.zref
    outformat = args.outformat
    time = args.time
    out = args.out
    wmLoc = args.wmLoc

    download_only = args.download_only
    parallel = True if not args.no_parallel else False
    verbose = args.verbose
    delay.tropo_delay(los, lat, lon, heights, 
                      weathers, zref, 
                      out, 
                      wmLoc, 
                      time, 
                      outformat, 
                      parallel=parallel, 
                      download_only = download_only,
                      download_bbox = modelBBOX,
                      verbose = verbose)
>>>>>>> 80400943

    writeDelays(wetDelay, hydroDelay, time, los,
                out, outformat, weather_model['name'],
                proj = None, gt = None)

if __name__ == '__main__':
    getTropoDelay()
<|MERGE_RESOLUTION|>--- conflicted
+++ resolved
@@ -242,7 +242,6 @@
     mkdir(os.path.join(args.out, 'geom'))
     mkdir(os.path.join(args.out, 'weather_files'))
 
-<<<<<<< HEAD
     # Argument checking
     los, lat, lon, heights, flag, weather_model, zref, outformat, \
          time, out, download_only, parallel, verbose = checkArgs(args, p)
@@ -260,82 +259,6 @@
                          weather_model, zref, out,
                          parallel=parallel, verbose = verbose, 
                          download_only = download_only)
-=======
-    # Area
-    if args.area is not None:
-        lat, lon = args.area
-    else:
-        lat = lon = None
-
-    # MODEL bbox
-    if args.modelBBOX is not None:
-        import numpy as np
-        N,W,S,E = args.modelBBOX
-        modelBBOX = np.array([N,W,S,E],dtype='float64')
-    else:
-        modelBBOX = None
-
-    # DEM
-    if args.dem is not None:
-        heights = ('dem', args.dem)
-    elif args.heightlvs is not None:
-        heights = ('lvs', args.heightlvs)
-    else:
-        heights = ('download', None)
-
-    # Weather
-    if args.model == 'WRF':
-        if args.wmnetcdf is not None:
-            p.error('Argument --wmnetcdf invalid with --model WRF')
-        if args.wrfmodelfiles is not None:
-            weathers = {'type': 'wrf', 'files': args.wrfmodelfiles,
-                        'name': 'wrf'}
-        else:
-            p.error('Argument --wrfmodelfiles required with --model WRF')
-    elif args.model=='ERA5':
-        from era5 import ERA5
-        weathers = {'type': ERA5(), 'files':None, 'name':'ERA-5'}
-    else:
-        model_module_name = mangle_model_to_module(args.model)
-        try:
-            model_module = importlib.import_module(model_module_name)
-        except ImportError:
-            p.error("Couldn't find a module named {}, ".format(repr(model_module_name))+
-                    "needed to load weather model {}".format(repr(args.model)))
-        if args.wmnetcdf is not None:
-            weathers = {'type': model_module.Model, 'files': args.wmnetcdf,
-                        'name': args.model}
-        elif args.time is None:
-            p.error('Must specify one of --wmnetcdf or --time (so I can '
-                    'figure out what to download)')
-        elif lat is None:
-            p.error('Must specify one of --wmnetcdf or --area (so I can '
-                    'figure out what to download)')
-        else:
-            weathers = {'type': model_module.Model, 'files': None,
-                        'name': args.model}
-
-    # zref
-    zref = args.zref
-    outformat = args.outformat
-    time = args.time
-    out = args.out
-    wmLoc = args.wmLoc
-
-    download_only = args.download_only
-    parallel = True if not args.no_parallel else False
-    verbose = args.verbose
-    delay.tropo_delay(los, lat, lon, heights, 
-                      weathers, zref, 
-                      out, 
-                      wmLoc, 
-                      time, 
-                      outformat, 
-                      parallel=parallel, 
-                      download_only = download_only,
-                      download_bbox = modelBBOX,
-                      verbose = verbose)
->>>>>>> 80400943
 
     writeDelays(wetDelay, hydroDelay, time, los,
                 out, outformat, weather_model['name'],
