--- conflicted
+++ resolved
@@ -1,8 +1,5 @@
 import datetime
-<<<<<<< HEAD
-=======
 import os
->>>>>>> 12ad93a6
 import operator
 import pytest
 
@@ -10,10 +7,7 @@
 
 from functools import reduce
 from numpy import nan
-<<<<<<< HEAD
-=======
 from test import DATA_DIR
->>>>>>> 12ad93a6
 
 from RAiDER.constants import _ZMIN, _ZREF
 from RAiDER.models.weatherModel import (
