# create environment : conda env create -f environment.yml
# update dependencies: conda env update -f environment.yml
# remove environment : conda env remove -n RAiDER
# enter  environment : conda activate RAiDER
# exit   environment : conda deactivate
name: RAiDER
channels:
 - conda-forge
 - anaconda
 - defaults
dependencies:
 - python>=3
 - cartopy
 - cdsapi
 - cfgrib
 - cmake
 - netcdf4
 - cython
 - dask
 - gdal>=3.0
 - h5py
 - jupyterlab
 - libgdal
 - matplotlib
 - numpy
 - pandas
 - pygrib
 - pyproj>=2.1.0
 - scipy
 - xarray
 - shapely
<<<<<<< HEAD
 - pydap>3.2.2, <3.2.2
=======
 - pydap
>>>>>>> f3b3cf98
 - pytest<|MERGE_RESOLUTION|>--- conflicted
+++ resolved
@@ -29,9 +29,5 @@
  - scipy
  - xarray
  - shapely
-<<<<<<< HEAD
  - pydap>3.2.2, <3.2.2
-=======
- - pydap
->>>>>>> f3b3cf98
  - pytest