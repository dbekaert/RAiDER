# create environment : conda env create -f environment-dev.yml
# update dependencies: conda env update -f environment-dev.yml
# remove environment : conda env remove -n RAiDER
# enter  environment : conda activate RAiDER
# exit   environment : conda deactivate
name: RAiDER
channels:
 - conda-forge
 - anaconda
 - defaults
dependencies:
# Regular dependencies. Keep these in sync with environment.yml
 - python>=3
 - autopep8
<<<<<<< HEAD
=======
 - boto3
>>>>>>> 12ad93a6
 - cartopy
 - cdsapi
 - cfgrib
 - cmake
 - netcdf4
 - cython
 - dask
 - gdal>=3.0
 - geopandas
 - h5py
 - libgdal
 - matplotlib
 - numpy
 - pandas
 - progressbar
 - pygrib
 - pyproj>=2.2.0
 - scipy
 - xarray
 - shapely
 - pydap>3.2.2|<3.2.2
 - ecmwf-api-client
 - cxx-compiler
 - sysroot_linux-64
 - rasterio
 # Dev dependencies. Only needed for contributing
 - autopep8
 - pytest
 - pytest-cov
 - pytest-timeout
 - pip
 - pip:
   - dem_stitcher==2.1.1
<<<<<<< HEAD
   - boto3
   - geopandas
=======
>>>>>>> 12ad93a6
<|MERGE_RESOLUTION|>--- conflicted
+++ resolved
@@ -12,10 +12,6 @@
 # Regular dependencies. Keep these in sync with environment.yml
  - python>=3
  - autopep8
-<<<<<<< HEAD
-=======
- - boto3
->>>>>>> 12ad93a6
  - cartopy
  - cdsapi
  - cfgrib
@@ -49,8 +45,5 @@
  - pip
  - pip:
    - dem_stitcher==2.1.1
-<<<<<<< HEAD
    - boto3
    - geopandas
-=======
->>>>>>> 12ad93a6
