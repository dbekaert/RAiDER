# Changelog

All notable changes to this project will be documented in this file.

The format is based on [Keep a Changelog](https://keepachangelog.com/en/1.0.0/),
and this project adheres to [PEP 440](https://www.python.org/dev/peps/pep-0440/)
and uses [Semantic Versioning](https://semver.org/spec/v2.0.0.html).

## Latest updates:
<<<<<<< HEAD
+ Check the valid bounds prior to starting and use HRRR-AK if its correct so that rounding times to obtain data at are correctly fed to Herbie
=======
+ Update ERA5 model coordinates to reflect changes in support of HRRR
>>>>>>> eb5a478a
+ Re-work the HRRR weather model to use herbie (https://github.com/blaylockbk/Herbie) for weather model access. HRRR conus and Alaska validation periods are respectively 2016-7-15 and 2018-7-13 onwards.
+ minor bug fixes and unit test updates
+ add log file write location as a top-level command-line option and within Python as a user-specified option
+ account for grid spacing impact on bounding box before downloading weather model 
+ update the GUNW test to account for change in grid spacing on affine transform
+ add CLI for the old processDelayFiles script and rename to raiderCombine
+ Fix gridding bug in accessing HRRR-AK 
+ misc clean-up

## [0.4.3]
+ add unit tests for the hydro and two pieces of wet equation
+ bump  bottom/top height of user requested levels by ~1mm during ray tracing to ensure interpolation works
+ ensure directories for storage are written
+ fix bug in writing delays for station files

+ Force lat/lon/hgt to float32 so that they line up correctly in stitching
+ Add two stage buffer; 
    + first pad user bounding box such that a 3D cube is generated that at min covers user area of interest.
    + then if ray tracing is used, pad the downloaded model in look direction. Assumes look angle is fixed increases with latitude.
       
+ Update and convert user given AOI to weather model projection (except for HRRR)
+ Clean up error messagse, skip date if temporal interpolation fails
+ Update valid range for ERA5 (current date - 3 months) & ERA5T
+ Temporal interpolation of delays if the requested datetime is more than _THRESHOLD_SECONDS away from the closest weather model available time and `interpolate_time = True` (default behavior)
+ Add assert statement to raise error if the delay cube for each SAR date in a GUNW IFG is not written 
+ Verify some constants / equations and remove the comments questioning them
+ Relocate the time resolution of wmodels to one spot
+ Skip test_scenario_3 until a new golden dataset is created
+ Update environment with scipy version minimum and requiring pybind11 (the latter for Apple ARM64 with rosetta2)
+ For GUNW entrypoint and associated workflow, update json metadata when bucket argument is provided to include `weather_model` key with value being a list.
   - A GUNW is downloaded from a bucket prefix with netcdf, json, and png whose name is the <GUNW_ID>. We download the json and update it to be consistent with ASF DAAC schema (link: https://github.com/asfadmin/grfn-ingest/blob/test/verify/src/metadata_schema.json)
+ For the GUNW workflow:
   - Updated GUNW workflow to expose input arguments (usually passed through command line options) within the python function for testing
   - Include integration test of HRRR for GUNW workflow
   - Test the json write (do not test s3 upload/download)
   - Removed comments in GUNW test suite that were left during previous development

## [0.4.2]

### New/Updated Features
+ `prepFromGUNW` reads the date/time from the SLCs rather than the GUNW filename
+ `calcDelaysGUNW` allows processing with any supported weather model as listed in [`RAiDER.models.allowed.ALLOWED_MODELS`](https://github.com/dbekaert/RAiDER/blob/dev/tools/RAiDER/models/allowed.py).
+ Removed NCMR removed from supported model list till re-tested 
+ `credentials` looks for weather model API credentials RC_file hidden file, and creates it if it does not exists
+ Isolate ISCE3 imports to only those functions that need it.
+ Small bugfixes and updates to docstrings
+ Only orbit file is used (even if multiple specified) to minimize errors and ensure consistency over region
+ GUNW packaging is restructed to store SLC (ref and sec) wet and tropo delays rather than the differential
+ padding made consistent throughout and default arguments reduced (manually update in test_losreader)

## [0.4.1]

### New/Updated Features
+ Reorder target points for intersection
+ Use exact coordinates of DEM to interpolate heights to target lat/lons
+ Support DEM interpolation to station file
+ Implement end-to-end test for intersection of cube with lat/lon files
+ Implement end-to-end test for calculation at stations delay
+ Update AOI to store the output directory so DEM is written to right place
+ `calcDelaysGUNW` will optionally download a GUNW product from AWS S3, process it, and upload a new version of the GUNW product in-place with the tropospheric correction layers added so that RAiDER can be used in ARIA GUNW production via HyP3. **Importantly**, tropospheric correction of GUNW products is still being activitely developed; this workflow, as well as the correction itself, is subject to change.

### Fixed
+ Package data is more explicitly handled so that it is included in the conda-forge build; see [#467](https://github.com/dbekaert/RAiDER/pull/467)

## [0.4.0]

Adding of new GUNW support to RAiDER. This is an interface delivery allowing for subsequent integration into HYP3 (input/output parsing is not expected to change; computed data is not yet verified). 

### New/Updated Features
+ Working GUNW entry point in workflow for raider.py
+ Ability to parse a GUNW to workflows from which all required RAiDER information is extracted (e.g. dates, UTC, orbit, bbox, look direction, wavelength) with an option to specify weather model (those already supported by RAiDER) and ability to squeeze in the derived output into the original GUNW product.
+ Delays for GUNW are calculated in RAiDER using the ray-tracing option specifying bbox (GUNW driven), a hardcoded lateral posting (0.05º for HRRR and 0.1º for others),  fixed vertical height levels, using an different orbit file for  secondary and master. 
     - The hard-coded heights and posting will be refined per model and to ensure stitching abilities in ARIA-tools.
     - The orbit should be refined to not change between secondary and reference to avoid issues. See https://github.com/dbekaert/RAiDER/discussions/435#discussioncomment-4392665 
+ Bug fix for raider.py "date" input argument when multiple dates are requested (i.e. support of requesting two dates or two dates with a sampling).  
+ Add unit test for date input argument checking (single day, two dates, two dates with samples)
+ Write the diagnostic weather model files to the 'output_directory' rather than PWD
+ Fix for incorrectly written hard-cored projection embedded in the computed output data
+ Allow for multiple orbits files/dates to be used for slant:projection
+ correctly pass llh to lla_to_ecef function for slant:projection 
    ++ verified this doesnt change anything
+ removed deprecated ray projection functionality
+ added 1º buffer for zenith and projected (already done for ray tracing)
+ differential delay is rounded to model-dependent nearest hour
+ version 1c hardcoded into the updated GUNW 

### Added dependencies for:
+ sentinelof: used to fetch the orbit for GUNW 
+ rioxarray: used for reading rasters with xarray

### Not implemented / supported in this release### Not implemented / supported in this release
+ no temporal interpolation 
+ no refined model specific hardcoded spacing and heights
+ no ability for single orbit Interferometric calculation 
+ no verification of results

## [0.3.1]
Fixes some missing imports and typing statements

## [0.3.0]
RAiDER package was refactored to expose the main functionality as a Python library, including the `prepareWeatherModel`
and `tropo_delay` functions, as well as anciliarry functions needed for defining AOIs, look vectors, etc.

### New/Updated Features
+ Python library access to main functions for accessing weather model data and calculating delays
+ Slant delay calculation through projection is supported for cubes with orbit files
+ Upgrade dem-stitcher to [`>=2.3.1`](https://github.com/ACCESS-Cloud-Based-InSAR/dem-stitcher/blob/dev/CHANGELOG.md#231) so that the updated urls for the GLO-30 DEM are used.
+ `raider.py ++calcDelaysGUNW GUNWFILE` is enabled as a placeholder only.
+ Upgraded ISCE3 to `>=v0.9.0` to fix a conda build issue as described in [#425](https://github.com/dbekaert/RAiDER/issues/425)
+ Allow user to specify --download_only or download_only=True in the configure file
+ Added documentation for the Python library interface.
+ Added some unit tests.
+ Fixed some bugs and tweaked the CLI.
+ Added unit tests, docstrings, initial API reference
+ __main__ file to allow calls to different functionality. `raider.py ++process downloadGNSS ...` can now perform the functionality of `raiderDownloadGNSS.py ...



## [0.2.0]

RAiDER package was refactored to use a configure file (yaml) to parse parameters. In addition, ocker container images
are provided with all the necessary dependencies pre-installed. Various models were tested for consistency
(others were disabled for the time being) with propagation delays computation support for zenith, and slant through
ray-tracing using orbit file. Modules were restructured for computational performance improvement.

This release is the initial release to the NISAR ADT for supporting the generation of the stratospheric ancillary
correction using HRES model.

### New/Updated Features
+ Supported for models (verified)
   - ECWMF: HRES, ERA5, and ERA5T access verified and tested
   - NASA GSFC: GMAO access fix for PYDAP changes
   - NOAA: HRRR access through AWS S3 bucket (using [Herbie](https://github.com/blaylockbk/Herbie)) and correction on
     incorrect loading of the pressure.
   - NCMR: not tested
   - Other models are currently disabled (MERRA-2, WRF, ERA-I)
+ Two flavors for computing propagation delays
   - Zenith delays
   - Slant delays through ray-tracing (supported through orbit file)
+ Refactoring and computational improvements for delay computation
   - Better organized for individual function calls
+ When using a pre-existing weather model file, raise a warning instead of an error when the existing weather model
  doesn't cover the entire AOI.
+ Support for delay outputs at
   - 2D coordinate list (x,y) for a user-defined height or at topographic height
   - 2D grid at user-specified output sampling (x,y) and coordinate projection for a user-defined height or by default
     at topographic height
   - 3D cube at weather model grid notes or at user-specified output sampling (x,y,z) and coordinate projection
+  Docker container images are provided with all the necessary dependencies pre-installed. See: <https://github.com/dbekaert/RAiDER/#using-the-docker-image>
+ CLI has changed from `raiderDelay.py` to `raider.py` with options provided through configure file (yaml format).
+ Unit testing for slant ray-tracing
+ RAiDER-Docs documentation updated for changes in RAiDER package

### Not implemented / supported in this release
+ Custom DEMs
+ Pypi (`pip install` capability)
+ Slant delays without an orbit file (e.g. own 2D or 3D LOS files)
+ Conventional slant delays with projection from zenith (e.g. orbit, 2D or 3D LOS files)
+ GUNW product input/output
+ Complete unit test coverage
+ Detailed API documentation
+ Accessing RAiDER as a Python Library.

### Contributors
- Jeremy Maurer
- Brett Buzzanga
- Piyush Agram - _(Descartes Labs)_
- Joseph Kennedy
- Matthew Licari
- David Bekaert

## [0.1.0]

RAiDER release for initial conda channel

### Updates and highlights

+ Zenith and Conventional slant delays on 3D cube
+ intersect with topography to get raster delays
+ initial conda release
+ Bug fixes
+ dem-stitcher for handling dem conversion to ellipsoidal heights

### Contributors

David Bekaert
Jeremy Maurer
Nate Kean

## [0.0.2]

### RAiDER pre-release in support of NISAR troposphere working group
This release includes features in support of the NISAR tropospheric working group recommendations in June 2021. Salient
features include full capabilities for statistical analysis of GNSS ZTD and comparison with weather model ZTD, addition
of the NCMR weather model from ISRO, and unit test suite update.

### Pre-release
- GMAO, MERRA-2, ECMWF - ERA-5, ERA-5T, HRES, HRRR, and NCMR all working models
- Fixed height levels for weather model calculations
- Update tools for statistical analysis and plotting of weather model and GNSS zenith delays
- Unit test suite additions
- Bug fixes

### Team contributions:
David Bekaert
Yang Lei
Simran Sangha
Jeremy Maurer
Charlie Marshak
Brett Buzzanga

## [0.0.1]

### RAiDER pre-release in support of AGU work
This release includes the features in support of the team's 2020 AGU presentation. Salient features include model
download, GNSS ZTD download, ZTD delay calculation at GNSS locations, statistical analysis of the GNSS and model ZTD.
Slant delay and large scale processing in ongoing development.

### Pre-release
- Concurrent download option (tested for GMAO, HRES, ERA5)
- Include download and reader support for historic GMAO (2014-2-20 to 2017-12-01), not support in OpenDap (post 2017-12-01).
- Add support for historic HRES data with 91 model levels (pre-2013-6-26)
- Tools to merge RAiDER GNSS delay files, intersection with GNSS downloaded delays, residual computation
- Ability to re-plot grid analysis on statsPlot without need to re-run analysis.
- Clean up of stats class plotting
- Bug fixes

### Team contributions
Jeremy Maurer
Yang Lei
Simran Sangha
David Bekaert
Brett Buzzanga


## [0.0.0]

### First RAiDER pre-release
Predominant to be used for model download in support of upcoming statistical analysis for NISAR tropospheric noise working group.
Delay calculation and stats class in ongoing development.

### Pre-release
- Download support for HRRR, GMAO, HRES, ERA5, ERAT, MERRA2
- compatible readers for HRRR, GMAO, HRES, ERA5, ERAT, MERRA2, NCUM
- Zenith delay support and draft version for ray-tracing
- support for radar-coordinates, geo-coordinates, native model, and station nodes
- Stats class with GNSS download from UNR
- Stats class for performance evaluation (variogram, correlation, std, bias) with plotting
- Model documentation and first cut of sample Jupyter notebooks

### Team contributions
Jeremy Maurer
Raymond Hogenson
Yang Lei
Rohan Weeden
Simran Sangha
Heresh Fattahi
David Bekaert<|MERGE_RESOLUTION|>--- conflicted
+++ resolved
@@ -7,11 +7,8 @@
 and uses [Semantic Versioning](https://semver.org/spec/v2.0.0.html).
 
 ## Latest updates:
-<<<<<<< HEAD
 + Check the valid bounds prior to starting and use HRRR-AK if its correct so that rounding times to obtain data at are correctly fed to Herbie
-=======
 + Update ERA5 model coordinates to reflect changes in support of HRRR
->>>>>>> eb5a478a
 + Re-work the HRRR weather model to use herbie (https://github.com/blaylockbk/Herbie) for weather model access. HRRR conus and Alaska validation periods are respectively 2016-7-15 and 2018-7-13 onwards.
 + minor bug fixes and unit test updates
 + add log file write location as a top-level command-line option and within Python as a user-specified option
