# Changelog

All notable changes to this project will be documented in this file.

The format is based on [Keep a Changelog](https://keepachangelog.com/en/1.0.0/),
and this project adheres to [PEP 440](https://www.python.org/dev/peps/pep-0440/)
and uses [Semantic Versioning](https://semver.org/spec/v2.0.0.html).

## [Unreleased]
<<<<<<< HEAD
### Changed
* [627](https://github.com/dbekaert/RAiDER/pull/627) - Made Python datetimes timezone-aware and added unit tests and bug fixes.
* [651](https://github.com/dbekaert/RAiDER/pull/651) - Removed use of deprecated argument to `pandas.read_csv`.
* [652](https://github.com/dbekaert/RAiDER/pull/652) - Changed the behavior of `RAiDER.models.credentials.check_api` to not overwrite the user's API credential files.
* [657](https://github.com/dbekaert/RAiDER/pull/657) - Fixed a few typos in `README.md`.
* [658](https://github.com/dbekaert/RAiDER/pull/658) - Fixed opaque error message if a GUNW file is not produced while HyP3 independently against a previous INSAR_ISCE.
* [661](https://github.com/dbekaert/RAiDER/pull/661) - Fixed bug in raiderDownloadGNSS, removed call to scipy.sum, and added unit tests.
* [662](https://github.com/dbekaert/RAiDER/pull/662) - Bumped dem-stitcher to >= v2.5.6, which updates the URL for reading the Geoid EGM 2008.
=======
### Added
* [656](https://github.com/dbekaert/RAiDER/pull/656) - Example run configuration files available through `raider.py --generate_config <example_name>`.
### Changed
* [651](https://github.com/dbekaert/RAiDER/pull/651) - Removed use of deprecated argument to `pandas.read_csv`.
* [662](https://github.com/dbekaert/RAiDER/pull/662) - Bumped dem-stitcher to >= v2.5.6, which updates the URL for reading the Geoid EGM 2008.
### Fixed
* [627](https://github.com/dbekaert/RAiDER/pull/627) - Made Python datetimes timezone-aware and added unit tests and bug fixes.
* [657](https://github.com/dbekaert/RAiDER/pull/657) - Fixed a few typos in `README.md`.
* [658](https://github.com/dbekaert/RAiDER/pull/658) - Fixed opaque error message if a GUNW file is not produced while HyP3 independently against a previous INSAR_ISCE.
* [661](https://github.com/dbekaert/RAiDER/pull/661) - Fixed bug in raiderDownloadGNSS, removed call to scipy.sum, and added unit tests.
>>>>>>> e4131dcf

## [0.5.1]
### Changed
* Use hyp3-lib v3* to download orbits to be able to distribute load across ESA and ASF. Can be easily swapped out for `sentineleof` in future release.

## [0.5.0]
### Added
* A `--input-bucket-prefix` argument to `calcDelaysGUNW` which will allow RAiDER to process ARIA GUNW products under one prefix and upload the final products to another prefix provided by the `--bucket-prefix` argument.
### Fixed
* [613](https://github.com/dbekaert/RAiDER/issues/613) - ensure NASA Earthdata credentials for downloading orbits from ASF
* [634](https://github.com/dbekaert/RAiDER/issues/634) - download orbits from ASF before trying ESA
* [630](https://github.com/dbekaert/RAiDER/pull/630) - use correct model name so (hrrr-ak) in azimuth_timing_grid
* [620](https://github.com/dbekaert/RAiDER/issues/620) - Fix MERRA-2 access because API was updated


## [0.4.7]
### Fixed
* [617](https://github.com/dbekaert/RAiDER/issues/617) - RAiDER created `.netrc` is too permissive
* [622](https://github.com/dbekaert/RAiDER/issues/617) - RAiDER's call to sentineleof needs to have missions and times have same length.

## [0.4.6]

### Added
* Added check for intermediate grid creation in _get_delays_on_cube
* Adds an `s1_orbits.py` module which includes:
  * `get_orbits_from_slc_ids` to download the associated orbit files for a list of Sentinel-1 SLC IDs
  * `ensure_orbit_credentials` to ensure ESA CSDE credentials have been provides to download orbit files. This should be called before `sentineleof` is used to download orbits.
* Adds a `setup_from_env` function to `models/credentials.py` which will pull *all* credentials needed for acquiring weather model data from environment variables and ensure the correct config file is written. This makes setting up credentials in CI pipelines significantly easier

### Changed
* `sentineleof` upgraded to version 0.9.5 or later to (a) fetch orbits from ESA CDSE and (b) ensure that if CDSE fetch fails, code resorts to ASF orbit repository

### Fixes
* RAiDER is now tested on Python version 3.9-3.12
* All typehints are now Python 3.9 compatible
* [607](https://github.com/dbekaert/RAiDER/issues/607): Python entrypoint loading is now compatible with Python 3.12
* [610](https://github.com/dbekaert/RAiDER/issues/610): Sentinel-1 orbit availability due to ESA migrating Sentinel-1 orbit files from Copernicus Open Access Hub (Scihub) to the new  Copernicus Data Space Ecosystem (CDSE)
* make weather file directory when it doesn't exist
* Ensures the `models/data/alaska.geojson.zip` file is packaged when building from the source tarball
* Make ISCE3 an optional dependency in `s1_azimuth_timing.py`
+ Added unit tests and removed unused and depracated functions

### Removed
* `hyp3lib`, which was only used for downloading orbit fies, has been removed in favor of `sentineleof`

## [0.4.5]

### Fixes
* [#583](https://github.com/dbekaert/RAiDER/issues/583): it appears that since the issues with geo2rdr cropped up during our processing campaign, there has been a new release of ISCE3 that resolves these failures with `geo2rdr` and the time interpolation that uses this ISCE3 routine.
* [#584](https://github.com/dbekaert/RAiDER/issues/584): failed Raider step function in hyp3 job submission when HRRR model times are not available (even within the valid model range) - to resolve, we check availability of files when delay workflow called with a) azimuth_grid_interpolation and b) input to workflow is GUNW. If weather model files are unavailable and the GUNW is on s3, do nothing to GUNW (i.e. do not add tropo delay) and exit successfully. If weather model files are unavailable and the GUNW is on local disk, raise `ValueError`
* [#587](https://github.com/dbekaert/RAiDER/issues/587): similar to 584 except added here to the mix is control flow in RAiDER.py passes over numerous exceptions in workflow. This is fixed identically as above.
* [#596](https://github.com/dbekaert/RAiDER/issues/596): the "prefix" for aws does not include the final netcdf file name, just the sub-directories in the bucket and therefore extra logic must be added to determine the GUNW netcdf file name (and the assocaited reference/secondary dates). We proceed by downloading the data which is needed regardless. Tests are updated.

### Removed
* Removes `update` option (either `True` or `False`) from calcGUNW workflow which asks whether the GUNW should be updated or not. In existing code, it was not being used/applied, i.e. previous workflow always updated GUNW. Removed input arguments related from respective functions so that it can be updated later.

### Added
* Allow for Hyp3 GUNW workflow with HRRR (i.e. specifying a gunw path in s3) to successfully exit if any of the HRRR model times required for `azimuth-time-grid` interpolation (which is default interpolatin method) are not available when using bucket inputs (i.e. only on the cloud)
* For GUNW workflow, when model is HRRR, azimuth_time_grid interpolation used, and using a local GUNW, if requisite weather model files are not available for  raise a ValueError (before processing)
* Raise a value error if non-unique dates are given in the function `get_inverse_weights_for_dates` in `s1_azimuth_timing.py` 
* Added metadata provenance for each delay layer that is included in GUNW and the cube workflow generally in `calcDelays` including:
   * `model_times_used` - the weather models used and interpolated for the delay calculation
   * `interpolation_method` - whether `none`, `center_time`, or `azimuth_time_grid` methods were used - see description in `calcDelayGUNW`
   * `scene_center_time` - the center time in which the associated SAR image was acquired
* Stages GMAO data for GUNW testing of correct dataset update i.e. in the test `test_GUNW_dataset_update`.
* Stages HRRR data for `test_HRRR_ztd` test.
* Ensures ISCE3 is `>=0.15.0`
* Uses correct HyP3 S3 prefix conventions and filename suffix within test patches to improve readability of what tests are mocking (see comments in #597).

### Changed
* Get only 2 or 3 model times required for azimuth-time-interpolation (previously obtained all 3 as it was easier to implement) - this ensures slightly less failures associated with HRRR availability. Importantly, if a acquisition time occurs during a model time, then we order by distance to the reference time and how early it occurs (so earlier times come first if two times are equidistant to the aquisition time).
* Made test names in `test_GUNW.py` more descriptive
* Numpy docstrings and general linting to modified function including removing variables that were not being accessed
* hrrr_download to ensure that `hybrid` coordinate is obtained regardless how herbie returns datacubes and ensures test_HRRR_ztd passes consistently
   * Remove the command line call in `test_HRRR_ztd.py` and call using the python mock up of CLI for better error handling and data mocking.
* Return xarray.Dataset types for RAiDER.calcGUNW.tropo_gunw_slc and RAiDER.raider.calcDelayGUNW for easier inspection and testing
* Fixes tests for checking availability of HRRR due Issue #596 (above).

## [0.4.4]
* For s1-azimuth-time interpolation, overlapping orbits when one orbit does not cover entire GUNW product errors out. We now ensure state-vectors are both unique and in order before creating a orbit object in ISCE3.

## [0.4.3]
+ Bug fixes, unit tests, docstrings
+ Prevent ray tracing integration from occuring at exactly top of weather model
+ Properly expose z_ref (max integration height) parameter, and dont allow higher than weather model
+ Min version for sentineleof for obtaining restituted orbits.
+ Rename datetime columns and convert from strings for GNSS workflow
+ Use native model levels in HRRR which extend up to 2 hPa as opposed to 50 hPa in pressure levels
+ Update tests to account for different interpolation scheme
+ Dont error out when the weather model contains nan values (HRRR)
+ Fix bug in fillna3D for NaNs at elevations higher than present in the weather model
+ write delays even if they contain nans
+ check that the aoi is contained within HRRR extent
+ streamline some unit tests to remove downloading
+ move the ray building out of the _build_cube_ray and into its own function for cleaner testing
+ update the tests to use the new build_ray function
+ If the processed weather file exists use it; otherwise check if raw exists and covers study area; otherwise download new
+ Update the integration height for raytracing from 50 km to 80 km
+ Reinstate test 3 (slant proj and ray trace), remove unused calls with ZREF
+ Add buffer to W/E for ERA5
+ refactor imports to allow for a cleaner raider-base
+ Add buffer to HRES when downloading as with the other models
+ Refactor to pass a weather file directly to fetch
+ Update staged weather models to reflect update to aligned grid
+ Correctly pass buffered bounds when aligning grid
+ Check the valid bounds prior to starting and use HRRR-AK if its correct so that rounding times to obtain data at are correctly fed to Herbie
+ Update test_intersect to already existing weather model files 
+ Replace the real weather model files used for the synthetic test with the correct ones (bounding box changed slightly)
+ Update test_scenerio_1 to match golden data by selecting a grid by lat/lon rather than indices
+ Adjust the buffering to account for grid spacing
+ Update ERA5 model coordinates to reflect changes in support of HRRR
+ Re-work the HRRR weather model to use herbie (https://github.com/blaylockbk/Herbie) for weather model access. HRRR conus and Alaska validation periods are respectively 2016-7-15 and 2018-7-13 onwards.
+ minor bug fixes and unit test updates
+ add log file write location as a top-level command-line option and within Python as a user-specified option
+ account for grid spacing impact on bounding box before downloading weather model
+ update the GUNW test to account for change in grid spacing on affine transform
+ add CLI for the old processDelayFiles script and rename to raiderCombine
+ Fix gridding bug in accessing HRRR-AK 
+ misc clean-up
+ Specify unbuffered python output in the docker entrypoint script using `python -um RAiDER.cli ...` whose `__main__.py` is the desired entrypoint.
+ For the GUNW workflow uses azimuth time interpolation using ISCE3 geo2rdr (see [here](https://github.com/ACCESS-Cloud-Based-InSAR/s1_azimuth_time_grid)).
    - Updates `interpolate_time` options to: `'none'` (formerly `False`), `'center_time'` (formerly `True` and `default`), and `azimuth_time_grid` (not implemented previously)
+ Series of bug-fixes/compatibility updates with stats class: 
    + Inconsistent definition of index IDs, which leads to key errors as so when querying the grid space for valid data points
    + Turn off default behavior of plotting minor ticks on colorbars, which translates to unreadable plots especially when scientific notation is involved
    + Assign valid geotrans to output tif files used for replotting/dedup.
    + Properly load existing grids for replotting runs. Before the program crashed as single bands were incorrectly being read as cubes.
    + Update in pandas not backwards compatible with original conditional logic. Specifically, conditions like `(not self.df['Date'].dt.is_leap_year)` replaced with `(self.df['Date'].dt.is_leap_year is False)`
+ add unit tests for the hydro and two pieces of wet equation
+ bump  bottom/top height of user requested levels by ~1mm during ray tracing to ensure interpolation works
+ ensure directories for storage are written
+ fix bug in writing delays for station files
+ Force lat/lon/hgt to float32 so that they line up correctly in stitching
+ Add two stage buffer;
    + first pad user bounding box such that a 3D cube is generated that at min covers user area of interest.
    + then if ray tracing is used, pad the downloaded model in look direction. Assumes look angle is fixed increases with latitude.
+ Update and convert user given AOI to weather model projection (except for HRRR)
+ Clean up error messagse, skip date if temporal interpolation fails
+ Update valid range for ERA5 (current date - 3 months) & ERA5T
+ Temporal interpolation of delays if the requested datetime is more than _THRESHOLD_SECONDS away from the closest weather model available time and `interpolate_time = True` (default behavior)
+ Add assert statement to raise error if the delay cube for each SAR date in a GUNW IFG is not written
+ Verify some constants / equations and remove the comments questioning them
+ Relocate the time resolution of wmodels to one spot
+ Skip test_scenario_3 until a new golden dataset is created
+ Update environment with scipy version minimum and requiring pybind11 (the latter for Apple ARM64 with rosetta2)
+ For GUNW entrypoint and associated workflow, update json metadata when bucket argument is provided to include `weather_model` key with value being a list.
   - A GUNW is downloaded from a bucket prefix with netcdf, json, and png whose name is the <GUNW_ID>. We download the json and update it to be consistent with ASF DAAC schema (link: https://github.com/asfadmin/grfn-ingest/blob/test/verify/src/metadata_schema.json)
+ For the GUNW workflow:
   - Updated GUNW workflow to expose input arguments (usually passed through command line options) within the python function for testing
   - Include integration test of HRRR for GUNW workflow
   - Test the json write (do not test s3 upload/download) in that it conforms to the DAAC ingest schema correctly - we add a weather model field to the metadata in this workflow
   - Removed comments in GUNW test suite that were left during previous development
   - If a bucket is provided and the GUNWs reference or secondary scenes are not in the valid range, we do nothing - this is to ensure that GUNWs can still be delivered to the DAAC without painful operator (i.e. person submitting to the hyp3 API) book-keeping

## [0.4.2]

### New/Updated Features
+ `prepFromGUNW` reads the date/time from the SLCs rather than the GUNW filename
+ `calcDelaysGUNW` allows processing with any supported weather model as listed in [`RAiDER.models.allowed.ALLOWED_MODELS`](https://github.com/dbekaert/RAiDER/blob/dev/tools/RAiDER/models/allowed.py).
+ Removed NCMR removed from supported model list till re-tested
+ `credentials` looks for weather model API credentials RC_file hidden file, and creates it if it does not exists
+ Isolate ISCE3 imports to only those functions that need it.
+ Small bugfixes and updates to docstrings
+ Only orbit file is used (even if multiple specified) to minimize errors and ensure consistency over region
+ GUNW packaging is restructed to store SLC (ref and sec) wet and tropo delays rather than the differential
+ padding made consistent throughout and default arguments reduced (manually update in test_losreader)

## [0.4.1]

### New/Updated Features
+ Reorder target points for intersection
+ Use exact coordinates of DEM to interpolate heights to target lat/lons
+ Support DEM interpolation to station file
+ Implement end-to-end test for intersection of cube with lat/lon files
+ Implement end-to-end test for calculation at stations delay
+ Update AOI to store the output directory so DEM is written to right place
+ `calcDelaysGUNW` will optionally download a GUNW product from AWS S3, process it, and upload a new version of the GUNW product in-place with the tropospheric correction layers added so that RAiDER can be used in ARIA GUNW production via HyP3. **Importantly**, tropospheric correction of GUNW products is still being activitely developed; this workflow, as well as the correction itself, is subject to change.

### Fixed
+ Package data is more explicitly handled so that it is included in the conda-forge build; see [#467](https://github.com/dbekaert/RAiDER/pull/467)

## [0.4.0]

Adding of new GUNW support to RAiDER. This is an interface delivery allowing for subsequent integration into HYP3 (input/output parsing is not expected to change; computed data is not yet verified).

### New/Updated Features
+ Working GUNW entry point in workflow for raider.py
+ Ability to parse a GUNW to workflows from which all required RAiDER information is extracted (e.g. dates, UTC, orbit, bbox, look direction, wavelength) with an option to specify weather model (those already supported by RAiDER) and ability to squeeze in the derived output into the original GUNW product.
+ Delays for GUNW are calculated in RAiDER using the ray-tracing option specifying bbox (GUNW driven), a hardcoded lateral posting (0.05º for HRRR and 0.1º for others),  fixed vertical height levels, using an different orbit file for  secondary and master.
     - The hard-coded heights and posting will be refined per model and to ensure stitching abilities in ARIA-tools.
     - The orbit should be refined to not change between secondary and reference to avoid issues. See https://github.com/dbekaert/RAiDER/discussions/435#discussioncomment-4392665
+ Bug fix for raider.py "date" input argument when multiple dates are requested (i.e. support of requesting two dates or two dates with a sampling).
+ Add unit test for date input argument checking (single day, two dates, two dates with samples)
+ Write the diagnostic weather model files to the 'output_directory' rather than PWD
+ Fix for incorrectly written hard-cored projection embedded in the computed output data
+ Allow for multiple orbits files/dates to be used for slant:projection
+ correctly pass llh to lla_to_ecef function for slant:projection
    ++ verified this doesnt change anything
+ removed deprecated ray projection functionality
+ added 1º buffer for zenith and projected (already done for ray tracing)
+ differential delay is rounded to model-dependent nearest hour
+ version 1c hardcoded into the updated GUNW

### Added dependencies for:
+ sentinelof: used to fetch the orbit for GUNW
+ rioxarray: used for reading rasters with xarray

### Not implemented / supported in this release### Not implemented / supported in this release
+ no temporal interpolation
+ no refined model specific hardcoded spacing and heights
+ no ability for single orbit Interferometric calculation
+ no verification of results

## [0.3.1]
Fixes some missing imports and typing statements

## [0.3.0]
RAiDER package was refactored to expose the main functionality as a Python library, including the `prepareWeatherModel`
and `tropo_delay` functions, as well as anciliarry functions needed for defining AOIs, look vectors, etc.

### New/Updated Features
+ Python library access to main functions for accessing weather model data and calculating delays
+ Slant delay calculation through projection is supported for cubes with orbit files
+ Upgrade dem-stitcher to [`>=2.3.1`](https://github.com/ACCESS-Cloud-Based-InSAR/dem-stitcher/blob/dev/CHANGELOG.md#231) so that the updated urls for the GLO-30 DEM are used.
+ `raider.py ++calcDelaysGUNW GUNWFILE` is enabled as a placeholder only.
+ Upgraded ISCE3 to `>=v0.9.0` to fix a conda build issue as described in [#425](https://github.com/dbekaert/RAiDER/issues/425)
+ Allow user to specify --download_only or download_only=True in the configure file
+ Added documentation for the Python library interface.
+ Added some unit tests.
+ Fixed some bugs and tweaked the CLI.
+ Added unit tests, docstrings, initial API reference
+ __main__ file to allow calls to different functionality. `raider.py ++process downloadGNSS ...` can now perform the functionality of `raiderDownloadGNSS.py ...



## [0.2.0]

RAiDER package was refactored to use a configure file (yaml) to parse parameters. In addition, ocker container images
are provided with all the necessary dependencies pre-installed. Various models were tested for consistency
(others were disabled for the time being) with propagation delays computation support for zenith, and slant through
ray-tracing using orbit file. Modules were restructured for computational performance improvement.

This release is the initial release to the NISAR ADT for supporting the generation of the stratospheric ancillary
correction using HRES model.

### New/Updated Features
+ Supported for models (verified)
   - ECWMF: HRES, ERA5, and ERA5T access verified and tested
   - NASA GSFC: GMAO access fix for PYDAP changes
   - NOAA: HRRR access through AWS S3 bucket (using [Herbie](https://github.com/blaylockbk/Herbie)) and correction on
     incorrect loading of the pressure.
   - NCMR: not tested
   - Other models are currently disabled (MERRA-2, WRF, ERA-I)
+ Two flavors for computing propagation delays
   - Zenith delays
   - Slant delays through ray-tracing (supported through orbit file)
+ Refactoring and computational improvements for delay computation
   - Better organized for individual function calls
+ When using a pre-existing weather model file, raise a warning instead of an error when the existing weather model
  doesn't cover the entire AOI.
+ Support for delay outputs at
   - 2D coordinate list (x,y) for a user-defined height or at topographic height
   - 2D grid at user-specified output sampling (x,y) and coordinate projection for a user-defined height or by default
     at topographic height
   - 3D cube at weather model grid notes or at user-specified output sampling (x,y,z) and coordinate projection
+  Docker container images are provided with all the necessary dependencies pre-installed. See: <https://github.com/dbekaert/RAiDER/#using-the-docker-image>
+ CLI has changed from `raiderDelay.py` to `raider.py` with options provided through configure file (yaml format).
+ Unit testing for slant ray-tracing
+ RAiDER-Docs documentation updated for changes in RAiDER package

### Not implemented / supported in this release
+ Custom DEMs
+ Pypi (`pip install` capability)
+ Slant delays without an orbit file (e.g. own 2D or 3D LOS files)
+ Conventional slant delays with projection from zenith (e.g. orbit, 2D or 3D LOS files)
+ GUNW product input/output
+ Complete unit test coverage
+ Detailed API documentation
+ Accessing RAiDER as a Python Library.

### Contributors
- Jeremy Maurer
- Brett Buzzanga
- Piyush Agram - _(Descartes Labs)_
- Joseph Kennedy
- Matthew Licari
- David Bekaert

## [0.1.0]

RAiDER release for initial conda channel

### Updates and highlights

+ Zenith and Conventional slant delays on 3D cube
+ intersect with topography to get raster delays
+ initial conda release
+ Bug fixes
+ dem-stitcher for handling dem conversion to ellipsoidal heights

### Contributors

David Bekaert
Jeremy Maurer
Nate Kean

## [0.0.2]

### RAiDER pre-release in support of NISAR troposphere working group
This release includes features in support of the NISAR tropospheric working group recommendations in June 2021. Salient
features include full capabilities for statistical analysis of GNSS ZTD and comparison with weather model ZTD, addition
of the NCMR weather model from ISRO, and unit test suite update.

### Pre-release
- GMAO, MERRA-2, ECMWF - ERA-5, ERA-5T, HRES, HRRR, and NCMR all working models
- Fixed height levels for weather model calculations
- Update tools for statistical analysis and plotting of weather model and GNSS zenith delays
- Unit test suite additions
- Bug fixes

### Team contributions:
David Bekaert
Yang Lei
Simran Sangha
Jeremy Maurer
Charlie Marshak
Brett Buzzanga

## [0.0.1]

### RAiDER pre-release in support of AGU work
This release includes the features in support of the team's 2020 AGU presentation. Salient features include model
download, GNSS ZTD download, ZTD delay calculation at GNSS locations, statistical analysis of the GNSS and model ZTD.
Slant delay and large scale processing in ongoing development.

### Pre-release
- Concurrent download option (tested for GMAO, HRES, ERA5)
- Include download and reader support for historic GMAO (2014-2-20 to 2017-12-01), not support in OpenDap (post 2017-12-01).
- Add support for historic HRES data with 91 model levels (pre-2013-6-26)
- Tools to merge RAiDER GNSS delay files, intersection with GNSS downloaded delays, residual computation
- Ability to re-plot grid analysis on statsPlot without need to re-run analysis.
- Clean up of stats class plotting
- Bug fixes

### Team contributions
Jeremy Maurer
Yang Lei
Simran Sangha
David Bekaert
Brett Buzzanga


## [0.0.0]

### First RAiDER pre-release
Predominant to be used for model download in support of upcoming statistical analysis for NISAR tropospheric noise working group.
Delay calculation and stats class in ongoing development.

### Pre-release
- Download support for HRRR, GMAO, HRES, ERA5, ERAT, MERRA2
- compatible readers for HRRR, GMAO, HRES, ERA5, ERAT, MERRA2, NCUM
- Zenith delay support and draft version for ray-tracing
- support for radar-coordinates, geo-coordinates, native model, and station nodes
- Stats class with GNSS download from UNR
- Stats class for performance evaluation (variogram, correlation, std, bias) with plotting
- Model documentation and first cut of sample Jupyter notebooks

### Team contributions
Jeremy Maurer
Raymond Hogenson
Yang Lei
Rohan Weeden
Simran Sangha
Heresh Fattahi
David Bekaert<|MERGE_RESOLUTION|>--- conflicted
+++ resolved
@@ -7,27 +7,15 @@
 and uses [Semantic Versioning](https://semver.org/spec/v2.0.0.html).
 
 ## [Unreleased]
-<<<<<<< HEAD
 ### Changed
 * [627](https://github.com/dbekaert/RAiDER/pull/627) - Made Python datetimes timezone-aware and added unit tests and bug fixes.
 * [651](https://github.com/dbekaert/RAiDER/pull/651) - Removed use of deprecated argument to `pandas.read_csv`.
 * [652](https://github.com/dbekaert/RAiDER/pull/652) - Changed the behavior of `RAiDER.models.credentials.check_api` to not overwrite the user's API credential files.
+* [656](https://github.com/dbekaert/RAiDER/pull/656) - Example run configuration files available through `raider.py --generate_config <example_name>`.
 * [657](https://github.com/dbekaert/RAiDER/pull/657) - Fixed a few typos in `README.md`.
 * [658](https://github.com/dbekaert/RAiDER/pull/658) - Fixed opaque error message if a GUNW file is not produced while HyP3 independently against a previous INSAR_ISCE.
 * [661](https://github.com/dbekaert/RAiDER/pull/661) - Fixed bug in raiderDownloadGNSS, removed call to scipy.sum, and added unit tests.
 * [662](https://github.com/dbekaert/RAiDER/pull/662) - Bumped dem-stitcher to >= v2.5.6, which updates the URL for reading the Geoid EGM 2008.
-=======
-### Added
-* [656](https://github.com/dbekaert/RAiDER/pull/656) - Example run configuration files available through `raider.py --generate_config <example_name>`.
-### Changed
-* [651](https://github.com/dbekaert/RAiDER/pull/651) - Removed use of deprecated argument to `pandas.read_csv`.
-* [662](https://github.com/dbekaert/RAiDER/pull/662) - Bumped dem-stitcher to >= v2.5.6, which updates the URL for reading the Geoid EGM 2008.
-### Fixed
-* [627](https://github.com/dbekaert/RAiDER/pull/627) - Made Python datetimes timezone-aware and added unit tests and bug fixes.
-* [657](https://github.com/dbekaert/RAiDER/pull/657) - Fixed a few typos in `README.md`.
-* [658](https://github.com/dbekaert/RAiDER/pull/658) - Fixed opaque error message if a GUNW file is not produced while HyP3 independently against a previous INSAR_ISCE.
-* [661](https://github.com/dbekaert/RAiDER/pull/661) - Fixed bug in raiderDownloadGNSS, removed call to scipy.sum, and added unit tests.
->>>>>>> e4131dcf
 
 ## [0.5.1]
 ### Changed
